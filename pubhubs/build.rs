fn main() {
    #[cfg(feature = "oldbin")]
    {
        old::generate_css();
        old::generate_global_client_folder();
    }
}

#[cfg(feature = "oldbin")]
mod old {
    use std::fs::create_dir;
    use std::path::Path;
    use std::process::Command;

    fn npm_command() -> Command {
        if cfg!(target_family = "windows") {
            let mut cmd = Command::new("powershell");
            cmd.arg("npm");
            cmd
        } else if cfg!(target_family = "unix") {
            Command::new("npm")
        } else {
            panic!("unknown target family")
        }
    }

    pub fn generate_css() {
<<<<<<< HEAD
        let output_install = npm_command()
            .args(["install", "--prefix", "static/scss/"])
=======
        let guard = chdir(&std::path::Path::new("static/scss"));

        let output_install = npm_command()
            .args(["install"])
>>>>>>> 6d316273
            .output()
            .expect("Expected to use npm install");
        if !output_install.status.success() {
            let stdout = String::from_utf8(output_install.stdout).unwrap();
            let stderr = String::from_utf8(output_install.stderr).unwrap();
            println!(
                "cargo:warning={} {}{}",
                output_install.status, stdout, stderr
            );
            panic!();
        }

        let output = npm_command()
            .args([
                "run",
                "sass",
                "--update",
                "style.scss:../assets/css/style.css",
            ])
            .output()
            .expect("Expected to use sass");
        if !output.status.success() {
            let stdout = String::from_utf8(output.stdout).unwrap();
            let stderr = String::from_utf8(output.stderr).unwrap();
            println!("cargo:warning={} {}{}", output.status, stdout, stderr);
            panic!();
        }

        drop(guard);
    }

    pub fn generate_global_client_folder() {
        let client_output_dir = Path::new("static/assets/client");
        if client_output_dir.exists() {
            return;
        }

        let res = create_dir(client_output_dir);

        if res.is_err() {
            println!("cargo:warning={:?}", res.err().unwrap());
            panic!();
        }
    }

    struct ChangeDirGuard {
        old_path: std::path::PathBuf,
    }

    impl Drop for ChangeDirGuard {
        fn drop(&mut self) {
            std::env::set_current_dir(&self.old_path).unwrap();
        }
    }

    fn chdir(path: &std::path::Path) -> ChangeDirGuard {
        let cd = std::env::current_dir().unwrap();
        std::env::set_current_dir(path).unwrap();
        ChangeDirGuard { old_path: cd }
    }
}<|MERGE_RESOLUTION|>--- conflicted
+++ resolved
@@ -25,15 +25,10 @@
     }
 
     pub fn generate_css() {
-<<<<<<< HEAD
-        let output_install = npm_command()
-            .args(["install", "--prefix", "static/scss/"])
-=======
         let guard = chdir(&std::path::Path::new("static/scss"));
 
         let output_install = npm_command()
             .args(["install"])
->>>>>>> 6d316273
             .output()
             .expect("Expected to use npm install");
         if !output_install.status.success() {
