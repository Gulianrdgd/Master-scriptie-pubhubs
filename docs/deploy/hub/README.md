--- conflicted
+++ resolved
@@ -9,14 +9,8 @@
 
 Besides an option for remote access such as SSH, port 80 and 443 need to be accessible from the internet. It is recommended to put a reverse proxy such as nginx, Apache, Caddy, HAProxy or relayd in front of Synapse, and TLS is required unless you are testing the instance from the same machine. For proper testing, you also need (sub)domains for both the client and the hub which point to your server.
 
-<<<<<<< HEAD
--   The `decryption key` is used as an environment variable `HUB_SECRET` when running the container for Hub.
-
--   The client ID and client password are used `client id` and `client password` are used in the homeserver configuration file `homeserver.yaml`. See the snippet below:
-=======
 ### Linking to the Central Platform
 In order to deploy a Hub, the Hub Owner will have to make a contract with the Central Platform by providing their the Hub Name, Hub Description and Redirection URI by email. On agreement, the adminstrator will provide a confidential file with decrpytion key, client id and client password in a secure manner. 
->>>>>>> d8b14a15
 
 Example information:
 ```c++
@@ -46,8 +40,6 @@
 docker pull registry.science.ru.nl/ilab/pubhubs_canonical/pubhubs_hub:main
 ```
 
-<<<<<<< HEAD
-=======
 Now we will need the confidential information recieved for setting up the Hub.
 
 -   The `decryption key` is used as an environment variable `HUB_SECRET` when running the container for Hub.
@@ -71,7 +63,6 @@
       }
 ```
 
->>>>>>> d8b14a15
 -   Change permission on the `hub/` folder and its subdirectory.
 
 ```shell
@@ -134,9 +125,6 @@
     -   Update the HUB URL e.g., https://localhost:8008/ for local testing.
 
 -   Login with a normal user (Not as an admin user). Search for secured room (e.g., secureroomtest). You will be prompted with a secured room page. Use Yivi app to disclose your attributes (e.g., baba@baba.com).
-<<<<<<< HEAD
-    [Client Instructions &rarr;](../client/README.md)
-=======
     
 ## Secured Room Expiry
 
@@ -165,5 +153,4 @@
     
 FOR TESTING PURPOSE: The key expiration_time_days to a small value like `0.002`. This is around 3 minutes. A sufficient time to observe the removal of secured room from the list. 
     
-  [Client Instructions &rarr;](../client/README.md)
->>>>>>> d8b14a15
+  [Client Instructions &rarr;](../client/README.md)