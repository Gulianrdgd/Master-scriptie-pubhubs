--- conflicted
+++ resolved
@@ -297,12 +297,8 @@
 		 * @param message Message
 		 */
 		receivedMessage(message: Message) {
-<<<<<<< HEAD
 			// console.log('<= ' + this.type + ' RECEIVED', message);
-			if (this.handshake == HandshakeState.Ready) {
-=======
 			if (this.handshake === HandshakeState.Ready) {
->>>>>>> d8179ec3
 				const callback = this.callbacks[message.type];
 				// console.log('<= ' + this.type + ' RECEIVED', message, callback);
 				if (callback) {
