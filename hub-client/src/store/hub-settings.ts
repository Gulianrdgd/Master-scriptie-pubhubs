--- conflicted
+++ resolved
@@ -10,10 +10,6 @@
 			// @ts-ignore
 			parentUrl: _env.PARENT_URL,
 			isSolo: window.self === window.top,
-<<<<<<< HEAD
-			visibleEventTypes: ['m.room.message', 'org.matrix.msc3401.call'],
-=======
->>>>>>> ad7de563
 			mobileHubMenu: false,
 		};
 	},
