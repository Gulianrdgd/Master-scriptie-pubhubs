/**
 * This store keeps the rooms of current user
 *
 * with:
 * - definition (Name)
 * - the store itself (useName)
 *
 */

import { defineStore } from 'pinia';
<<<<<<< HEAD
import { Room as MatrixRoom, IPublicRoomsChunkRoom as PublicRoom, MatrixClient, RoomMember, IEvent, MatrixEvent, EventTimeline } from 'matrix-js-sdk';
=======
import { Room as MatrixRoom, IPublicRoomsChunkRoom, MatrixClient, RoomMember, IEvent, MatrixEvent, EventTimeline } from 'matrix-js-sdk';
>>>>>>> f809bfd2
import { Message, MessageType, useMessageBox } from './messagebox';
import { useRouter } from 'vue-router';
import { api_synapse, api_matrix } from '@/core/api';
import { usePubHubs } from '@/core/pubhubsStore';
import { propCompare } from '@/core/extensions';
import { YiviSigningSessionResult, AskDisclosure, AskDisclosureMessage } from '@/lib/signedMessages';
import { useUser } from './user';
import { usePlugins, PluginProperties } from './plugins';

enum PubHubsRoomType {
	PH_MESSAGES_RESTRICTED = 'ph.messages.restricted',
	PH_MESSAGES_DM = 'ph.messages.dm',
}

interface SecuredRoomAttributes {
	[index: string]: {
		profile: boolean;
		accepted_values: Array<string>;
	};
}

interface SecuredRoom {
	room_id?: string; // Will be returned by API
	name: string;
	topic?: string;
	accepted?: SecuredRoomAttributes | [];
	user_txt?: string;
	type?: string;
	expiration_time_days?: number;
	// secured?: boolean;
}

interface PublicRoom extends IPublicRoomsChunkRoom {
	user_txt?: string;
}

interface SecuredRoomAPI extends SecuredRoom {
	room_name?: string;
}

// Matrix Endpoint for messages in a room.
interface RoomMessages {
	chunk: Chunk[];
	start: string;
	end: string;
}

interface Chunk {
	type: string;
	room_id: string;
	sender: string;
	content: Content;
	origin_server_ts: number;
	unsigned: Unsigned;
	event_id: string;
	user_id: string;
	age: number;
}

interface Content {
	body: string;
	msgtype: string;
}

interface Unsigned {
	age: number;
}

/**
 *  Extending the Matrix IEvent for plugins
 */
interface Event extends IEvent {
	plugin?: PluginProperties | boolean;
}

/**
 *  Extending the MatrixRoom with some extra properties and there methods:
 *
 *      hidden : boolean        - keep track of 'removed' rooms that are not synced yet.
 *      unreadMessages : number - keep track of new messages in a room that are not read by the user.
 */

interface PubHubsRoomProperties {
	hidden: boolean;
	unreadMessages: number;
	userIsScrolling: boolean;
}

class Room extends MatrixRoom {
	_ph: PubHubsRoomProperties;

	constructor(
		public readonly roomId: string,
		public readonly client: MatrixClient,
		public readonly myUserId: string,
	) {
		super(roomId, client, myUserId);
		this._ph = {
			hidden: false,
			unreadMessages: 0,
			userIsScrolling: false,
		};
	}

	set hidden(hidden: boolean) {
		this._ph.hidden = hidden;
	}

	get hidden(): boolean {
		// Temporay hide waiting rooms. Not necessary in our own client. TODO: Remove this line after old implementation is gone.
		if (this.name.indexOf('Persoonlijke wachtkamer voor:') == 0) {
			return true;
		}
		return this._ph.hidden;
	}

	hide() {
		this._ph.hidden = true;
	}

	set unreadMessages(unread: number) {
		this._ph.unreadMessages = unread;
	}

	get unreadMessages(): number {
		return this._ph.unreadMessages;
	}

	setUserIsScrolling(isScrolling: boolean) {
		this._ph.userIsScrolling = isScrolling;
	}

	resetUnreadMessages() {
		this.unreadMessages = 0;
	}

	isPrivateRoom(): boolean {
		return this.getType() == PubHubsRoomType.PH_MESSAGES_DM;
	}

	getPrivateRoomMembers(): Array<RoomMember> {
		const me = this.client.getUserId();
		const members = this.getMembers();
		const foundMe = members.findIndex((item) => item.userId == me);
		if (foundMe >= 0) {
			members.splice(foundMe, 1);
		}
		return members;
	}

	getMemberNames(): Array<string> {
		return this.getMembers().map((item) => item.name);
	}

	getMembersIds(): Array<string> {
		let roomMemberIds = [] as Array<string>;
		// const roomMembers = this.getMembers();
		const roomMembers = this.getMembersWithMembership('join');
		roomMemberIds = roomMembers.map((item) => item.userId);
		roomMemberIds.sort();
		return roomMemberIds;
	}

	getMembersIdsFromName(): Array<string> {
		const roomMemberIds = this.name.split(',');
		roomMemberIds.sort();
		return roomMemberIds;
	}

	getOtherMembersIds(user_id: string): Array<string> {
		const roomMemberIds = this.getMembersIds();
		const foundIndex = roomMemberIds.findIndex((member_id) => member_id == user_id);
		if (foundIndex >= 0) {
			roomMemberIds.splice(foundIndex, 1);
			return roomMemberIds;
		}
		return roomMemberIds;
	}

	hasExactMembersInName(memberIds: Array<string>): boolean {
		const roomMemberIds = this.getMembersIdsFromName();
		memberIds.sort();
		return JSON.stringify(memberIds) === JSON.stringify(roomMemberIds);
	}

	notInvitedMembersIdsOfPrivateRoom(): Array<string> {
		const currentMemberIds = this.getMembersIds();
		const nameMemberIds = this.getMembersIdsFromName();
		const notInvitedMembersIds = nameMemberIds.filter((item) => currentMemberIds.indexOf(item) < 0);
		notInvitedMembersIds.sort();
		return notInvitedMembersIds;
	}

	userIsMember(user_id: string): boolean {
		const member = this.getMember(user_id);
		return member !== null;
	}

	getPowerLevel(user_id: string): Number | boolean {
		const member = this.getMember(user_id);
		if (member) {
			return member?.powerLevel;
		}
		return false;
	}

	getTopic(): string {
		const timeline = this.getLiveTimeline();
		let topic = '';
		if (timeline != undefined) {
			const topicEvent = timeline.getState(EventTimeline.FORWARDS)?.getStateEvents('m.room.topic', '');
			if (topicEvent) {
				topic = topicEvent.getContent().topic;
			}
		}
		return topic;
	}

	userCanChangeName(user_id: string): boolean {
		const member = this.getMember(user_id);
		if (member) {
			const sufficient = this.getLiveTimeline().getState(EventTimeline.FORWARDS)?.hasSufficientPowerLevelFor('redact', member?.powerLevel);
			return sufficient || false;
		}
		return false;
	}

	userCanSeeNewEvents(): boolean {
		return this._ph.userIsScrolling;
	}

	getNewestEventId(): string | undefined {
		return this.getLiveTimeline().getEvents().at(-1)?.getId();
	}

	static containsUserSentEvent(userId: string, events: MatrixEvent[]) {
		return events.some((event) => event.getSender() == userId);
	}
}

const useRooms = defineStore('rooms', {
	state: () => {
		return {
			currentRoomId: '' as string,
			rooms: {} as { [index: string]: Room },
			publicRooms: [] as Array<PublicRoom>,
			securedRooms: [] as Array<SecuredRoom>,
			roomNotices: {} as Record<string, string[]>,
			securedRoom: {} as SecuredRoom,
			askDisclosure: null as AskDisclosure | null,
			askDisclosureMessage: null as AskDisclosureMessage | null,
			newAskDisclosureMessage: false,
		};
	},

	getters: {
		roomsArray(state): Array<Room> {
			const values = Object.values(state.rooms);
			const rooms = values.filter((item) => typeof item?.roomId !== 'undefined');
			return rooms;
		},

		sortedRoomsArray(): Array<Room> {
			const rooms: Array<Room> = Object.assign([], this.roomsArray);
			rooms.sort((a, b) => (a.name > b.name ? 1 : -1));
			return rooms;
		},

		privateRooms(): Array<Room> {
			const rooms: Array<Room> = Object.assign([], this.roomsArray);
			const privateRooms = rooms.filter((item) => item.getType() == PubHubsRoomType.PH_MESSAGES_DM);
			// return privateRooms.map((item) => Object.assign({ _type: item.getType(), _members: item.getMembersWithMembership('join') }, item));
			return privateRooms;
		},

		hasRooms() {
			return this.roomsArray?.length > 0;
		},

		roomExists: (state) => {
			return (roomId: string) => {
				if (roomId) {
					return typeof state.rooms[roomId] == 'undefined' ? false : true;
				}
				return false;
			};
		},

		room: (state) => {
			return (roomId: string) => {
				if (typeof state.rooms[roomId] != 'undefined') {
					return state.rooms[roomId];
				}
				return undefined;
			};
		},

		getRoomTimeLineWithPluginsCheck: (state) => {
			return (roomId: string) => {
				if (typeof state.rooms[roomId] == 'undefined') return undefined;
				const room = state.rooms[roomId];
				const roomType = room.getType();
				const timeline = room.getLiveTimeline().getEvents();
				const plugins = usePlugins();
				const len = timeline.length;
				for (let idx = 0; idx < len; idx++) {
					const event = timeline[idx].event as unknown as Event;
					event.plugin = false;
					const hasEventPlugin = plugins.hasEventPlugin(event, roomId, roomType);
					if (hasEventPlugin) {
						event.plugin = hasEventPlugin;
					} else {
						const hasEventMessagePlugin = plugins.hasEventMessagePlugin(event, roomId, roomType);
						if (hasEventMessagePlugin) {
							event.plugin = hasEventMessagePlugin;
						}
					}
					timeline[idx].event = event as any;
				}
				return timeline;
			};
		},

		getRoomTopic: (state) => {
			return (roomId: string) => {
				if (typeof state.rooms[roomId] == 'undefined') return '';
				const room = state.rooms[roomId];
				return room.getTopic();
			};
		},

		currentRoom(state): Room | undefined {
			if (state.rooms[state.currentRoomId]) {
				return state.rooms[state.currentRoomId];
			}
			return undefined;
		},

		currentRoomHasEvents(state): Boolean {
			const currentRoom = this.currentRoom;
			if (currentRoom) {
				return state.rooms[state.currentRoomId].getLiveTimeline().getEvents().length > 0;
			}
			return false;
		},

		currentRoomExists(state): boolean {
			return this.roomExists(state.currentRoomId);
		},

		hasPublicRooms(state): boolean {
			return Object.keys(state.publicRooms).length > 0;
		},

		nonSecuredPublicRooms(state): Array<PublicRoom> {
			return state.publicRooms.filter((room: PublicRoom) => {
				return typeof room.room_type == 'undefined' || room.room_type !== PubHubsRoomType.PH_MESSAGES_RESTRICTED;
			});
		},

		visiblePublicRooms(state): Array<PublicRoom> {
			return state.publicRooms.filter((room: PublicRoom) => {
				if (this.roomExists(room.room_id) && !this.room(room.room_id)?._ph.hidden) {
					return false;
				}
				return true;
			});
		},

		privateRoomWithMembersExist() {
			return (memberIds: Array<string>): boolean | string => {
				for (let index = 0; index < this.privateRooms.length; index++) {
					const room = this.privateRooms[index];
					if (room.hasExactMembersInName(memberIds)) {
						return room.roomId;
					}
				}
				return false;
			};
		},

		hasSecuredRooms(state): boolean {
			return Object.keys(state.securedRooms).length > 0;
		},

		sortedSecuredRooms(state): Array<SecuredRoom> {
			return state.securedRooms.sort(propCompare('room_name'));
		},

		totalUnreadMessages() {
			let total = 0;
			for (const idx in this.roomsArray) {
				const room = this.roomsArray[idx];

				if (!room.hidden) {
					total += room.unreadMessages;
				}
			}
			return total;
		},
	},

	actions: {
		// On receiving a message in any room:
		onModRoomMessage(roomId: string, e: MatrixEvent) {
			// On receiving a moderation "Ask Disclosure" message (in any room),
			// addressed to the current user,
			// put the details into the state store to start the Disclosure flow.
			if (e.event?.type == 'm.room.message' && e.event.content?.msgtype == 'pubhubs.ask_disclosure_message') {
				const user = useUser();
				const ask = e.event.content.ask_disclosure_message as AskDisclosureMessage;
				if (ask.userId == user.user.userId) {
					console.debug(`rx pubhubs.ask_disclosure_message([${ask.attributes.map((a) => (a as any).yivi)}]) to ${ask.userId} (THIS user)`);
					this.askDisclosureMessage = ask;
					this.newAskDisclosureMessage = true;
				} else {
					console.debug(`rx pubhubs.ask_disclosure_message([${ask.attributes.map((a) => (a as any).yivi)}]) to ${ask.userId} (NOT this user)`);
				}
			}
		},

		changeRoom(roomId: string) {
			if (this.currentRoomId !== roomId) {
				this.currentRoomId = roomId;
				if (roomId != '' && this.rooms[roomId]) {
					this.rooms[roomId].resetUnreadMessages();
					this.sendUnreadMessageCounter();
				}
				const messagebox = useMessageBox();
				messagebox.sendMessage(new Message(MessageType.RoomChange, roomId));
			}
		},

		updateRoomsWithMatrixRooms(rooms: MatrixRoom[]) {
			this.rooms = {} as { [index: string]: Room }; // reset rooms
			for (const idx in rooms) {
				//? What does this check?
				if (Object.hasOwnProperty.call(rooms, idx) && rooms[idx].getMyMembership() == 'join') {
					this.addMatrixRoom(rooms[idx]);
				}
			}
		},

		addMatrixRoom(matrixRoom: MatrixRoom) {
			const room = Object.assign(new Room(matrixRoom.roomId, matrixRoom.client, matrixRoom.myUserId), matrixRoom);
			this.addRoom(room);
		},

		addRoom(room: Room) {
			// maybe rooms exists allready and is written over, then prepare the PubHubs specific room properties
			if (this.roomExists(room.roomId)) {
				room.hidden = this.rooms[room.roomId].hidden;
				room.unreadMessages = this.rooms[room.roomId].unreadMessages;
			}
			this.rooms[room.roomId] = Object.assign(new Room(room.roomId, room.client, room.myUserId), room);
		},

		sendUnreadMessageCounter() {
			const messagebox = useMessageBox();
			messagebox.sendMessage(new Message(MessageType.UnreadMessages, this.totalUnreadMessages));
		},

		// This will give the latest timestamp of the receipt i.e., recent read receipt TS.
		getReceiptForUserId(roomId: string, userId: string) {
			const mEvents = this.rooms[roomId]
				.getLiveTimeline()
				.getEvents()
				.filter((event) => event.event.type === 'm.receipt' && event.event.sender === userId)
				.map((event) => event.localTimestamp);

			const storedTS = localStorage.getItem('receiptTS');
			const tsData = storedTS ? JSON.parse(storedTS) : null;

			if (tsData && tsData instanceof Array) {
				// Find the timestamp for the specified roomId
				const roomTimestamp = tsData.find((data) => data.roomId === roomId)?.timestamp;

				// Return the latest timestamp, considering both local events and stored data
				return roomTimestamp ? Math.max(...mEvents, roomTimestamp) : Math.max(...mEvents);
			}

			return Math.max(...mEvents);
		},

		getLatestEvents(roomId: string) {
			let localMatrixEvent: MatrixEvent[] = [];

			// Compare the timstamp from last event and check if timestamp of receipt is less than the events of message type.
			// We don't want to mess up the original timeline by
			localMatrixEvent = Object.assign(localMatrixEvent, this.rooms[roomId].getLiveTimeline().getEvents());

			// To get the latest timestamp of message - from the bottom to avoid going through all the events.
			// until the latest receipt timestamp.
			return localMatrixEvent.reverse();
		},

		// This method can be useful to make decisions based on last event.
		// For example, who send the message.
		// Last time of an event.
		getlastEvent(roomId: string) {
			return this.getLatestEvents(roomId)[0];
		},

		unreadMessageCounter(roomId: string, singleEvent: MatrixEvent): void {
			const user = useUser();
			const receiptTS = this.getReceiptForUserId(roomId, user.user.userId);

			if (singleEvent === undefined) {
				// Always initialize to remove any inaccuracies due to caching before counting unread messages.
				let messageCounter = 0;
				this.rooms[roomId].resetUnreadMessages();

				// Counting from the latest message.
				const reverseTimeLine = this.getLatestEvents(roomId);
				for (const latestEvent of reverseTimeLine) {
					if (receiptTS < latestEvent.localTimestamp && latestEvent.event.sender !== user.user.userId) {
						if (latestEvent.getType() === 'm.room.message') {
							if (latestEvent.event.content?.['m.mentions'] !== undefined) {
								if (latestEvent.event.content?.['m.mentions'].user_ids !== undefined) {
									if (this.unreadMentionMsgCount(latestEvent)) {
										messageCounter = ++messageCounter;
									}
								}
							} else {
								messageCounter = ++messageCounter;
							}
						}
					} else if (receiptTS > latestEvent.localTimestamp && latestEvent.event.sender !== user.user.userId) {
						this.rooms[roomId]._ph.unreadMessages += messageCounter;
						// Send this to the global client
						this.sendUnreadMessageCounter();
						break;
					}
				}
			} else {
				if (receiptTS < singleEvent.localTimestamp && singleEvent.event.sender !== user.user.userId) {
					if (singleEvent.event.content?.['m.mentions']?.['user_ids'] !== undefined && singleEvent.event.content['m.mentions']['user_ids'].length > 0) {
						// Only if 'this' user is mentioned then count. If other users are mentioned then don't count.
						if (this.unreadMentionMsgCount(singleEvent)) {
							this.rooms[roomId]._ph.unreadMessages += 1;
							this.sendUnreadMessageCounter();
						}
					} else {
						// If there is no mention for this user, but we have a new message, still count.
						this.rooms[roomId]._ph.unreadMessages += 1;
						this.sendUnreadMessageCounter();
					}
				}
			}
		},

		unreadMentionMsgCount(currentMsgEvent: MatrixEvent) {
			const user = useUser();

			let onlyPseudonymInLogUser = '';
			// It is a string so better to convert it to an array of mentions.
			// It could be a single string or an array of strings. Hencce we convert it to an array.
			//@ts-ignore
			const userIdsInMention: string[] = currentMsgEvent.event.content?.['m.mentions'].user_ids.includes(',')
				? //@ts-ignore
					currentMsgEvent.event.content?.['m.mentions'].user_ids.split(',')
				: //@ts-ignore
					[currentMsgEvent.event.content?.['m.mentions'].user_ids];

			const loggedInUserInMention = user.user.displayName!;
			// XXX: Another check for handling display name with pseudonym issue.
			// Sometimes display name when changing doesn't update properly. In the meantime, someone might mention the user.
			if (loggedInUserInMention.startsWith('@')) {
				// We extract only pesudonym. If display name is not returned.
				// XXX: Tightly coupled with pseudonym format.
				onlyPseudonymInLogUser = loggedInUserInMention.substring(1, 7);
			}
			// Only only if you are mentioned!
			for (const element of userIdsInMention) {
				if (element[0] !== undefined) {
					if (loggedInUserInMention === element[0] || element[0].includes(onlyPseudonymInLogUser)) {
						return true;
					}
				}
			}

			return false;
		},
		async fetchPublicRooms() {
			const pubhubs = usePubHubs();
			const response = await pubhubs.getAllPublicRooms();
			const rooms = response.chunk as [];
			this.publicRooms = rooms.sort(propCompare('name'));
		},

		roomIsSecure(roomId: string): boolean {
			const publicRoom = this.publicRooms.find((room: PublicRoom) => room.room_id == roomId) as unknown as PublicRoom;
			if (publicRoom) {
				if (publicRoom.room_type && publicRoom.room_type == 'ph.messages.restricted') {
					return true;
				}
			}
			return false;
		},

		getRoomCreator(roomId: string): string | null {
			return this.rooms[roomId].getCreator();
		},

		//? Some documentation would be helpful here.
		async storeRoomNotice(roomId: string) {
			try {
				const hub_notice = await api_synapse.apiGET<string>(api_synapse.apiURLS.notice);
				const encodedObject = encodeURIComponent(JSON.stringify({ types: ['m.room.message'], senders: [hub_notice] }));
				const response = await api_matrix.apiGET<RoomMessages>(api_matrix.apiURLS.rooms + roomId + '/messages?filter=' + encodedObject);
				for (const chunk of response.chunk) {
					if (!this.roomNotices[roomId]) {
						this.roomNotices[roomId] = [];
					}
					this.roomNotices[roomId].push(chunk.content.body);
				}
			} catch (error) {
				console.log(error);
			}
		},

		// Needs Admin token
		async fetchSecuredRooms() {
			const result = await api_synapse.apiGET<Array<SecuredRoomAPI>>(api_synapse.apiURLS.securedRooms);
			this.securedRooms = result;
		},

		// Non-Admin api for getting information about an individual secured room based on room ID.
		async getSecuredRoomInfo(roomId: string) {
			const jsonInString = await api_synapse.apiGET<string>(api_synapse.apiURLS.securedRoom + '?room_id=' + roomId);
			this.securedRoom = JSON.parse(jsonInString);
		},

		async addSecuredRoom(room: SecuredRoom) {
			const newRoom = await api_synapse.apiPOST<SecuredRoom>(api_synapse.apiURLS.securedRooms, room);
			this.securedRooms.push(newRoom);
			this.fetchPublicRooms(); // Reset PublicRooms, so the new room is indeed recognised as a secured room. TODO: could this be improved without doing a fetch?
			return newRoom;
		},

		async changeSecuredRoom(room: SecuredRoom) {
			const response = await api_synapse.apiPUT<any>(api_synapse.apiURLS.securedRooms, room);
			const modified_id = response.modified;
			const pidx = this.securedRooms.findIndex((room) => room.room_id == modified_id);
			if (pidx >= 0) {
				this.securedRooms[pidx] = room;
			}
			return modified_id;
		},

		// See https://matrix-org.github.io/synapse/latest/admin_api/rooms.html#version-2-new-version
		async removePublicRoom(room_id: string) {
			const body = {
				block: true,
				purge: true,
			};

			// const response_notice = await this.getRoomNotice(room_id)
			// for (const content of response_notice.chunk){
			// 	console.info(content.content.body)
			// }
			const response = await api_synapse.apiDELETE<any>(api_synapse.apiURLS.deleteRoom + room_id, body);

			const deleted_id = response.delete_id;
			this.room(room_id)?.hide();

			const pidx = this.publicRooms.findIndex((room) => room.room_id == room_id);
			this.publicRooms.splice(pidx, 1);
			return deleted_id;
		},

		async removeSecuredRoom(room: SecuredRoom) {
			const response = await api_synapse.apiDELETE<any>(api_synapse.apiURLS.securedRooms + '?room_id=' + room.room_id);
			const deleted_id = response.deleted;
			const sidx = this.securedRooms.findIndex((room) => room.room_id == deleted_id);
			this.securedRooms.splice(sidx, 1);
			const pidx = this.publicRooms.findIndex((room) => room.room_id == deleted_id);
			this.publicRooms.splice(pidx, 1);
			this.room(deleted_id)?.hide();
			return deleted_id;
		},

		yiviSecuredRoomflow(roomId: string, authToken: string) {
			const router = useRouter();
			const pubhubs = usePubHubs();

			pubhubs
				.joinRoom(roomId)
				.then((res) => {
					console.debug(res);
					router.push({ name: 'room', params: { id: roomId } });
				})
				.catch((err) => {
					console.debug(err);
					const yivi = require('@privacybydesign/yivi-frontend');
					// @ts-ignore
					const urlll = _env.HUB_URL + '/_synapse/client/ph';
					const yiviWeb = yivi.newWeb({
						debugging: false,
						element: '#yivi-web-form',
						language: 'en',

						session: {
							url: 'yivi-endpoint',

							start: {
								url: () => {
									return `${urlll}/yivi-endpoint/start?room_id=${roomId}`;
								},
								method: 'GET',
							},
							result: {
								url: (o: any, obj: any) => `${urlll}/yivi-endpoint/result?session_token=${obj.sessionToken}&room_id=${roomId}`,
								method: 'GET',
								headers: {
									Authorization: `Bearer ${authToken}`,
								},
							},
						},
					});

					yiviWeb
						.start()
						.then((result: any) => {
							if (result.not_correct) {
								router.push({ name: 'error-page-room', params: { id: roomId } });
							} else if (result.goto) {
								pubhubs.updateRooms();
								router.push({ name: 'room', params: { id: roomId } });
							}
						})
						.catch((error: any) => {
							console.info(`There is an Error: ${error}`);
						});
				});
		},

		yiviSignMessage(message: string, attributes: string[], roomId: string, authToken: string, onFinish: (result: YiviSigningSessionResult) => unknown) {
			const yivi = require('@privacybydesign/yivi-frontend');
			// @ts-ignore
			const urlll = _env.HUB_URL + '/_synapse/client/ph';
			const yiviWeb = yivi.newWeb({
				debugging: false,
				element: '#yivi-web-form',
				language: 'en',

				session: {
					url: 'yivi-endpoint',

					start: {
						url: () => {
							return `${urlll}/yivi-endpoint/start?room_id=${roomId}`;
						},
						method: 'POST',
						body: JSON.stringify({
							'@context': 'https://irma.app/ld/request/signature/v2',
							disclose: [[attributes]],
							message: message,
						}),
					},
					result: {
						url: (o: any, obj: any) => `${urlll}/yivi-endpoint/result?session_token=${obj.sessionToken}`,
						method: 'POST',
						headers: {
							Authorization: `Bearer ${authToken}`,
						},
					},
				},
			});

			yiviWeb
				.start()
				.then((result: YiviSigningSessionResult) => {
					onFinish(result);
				})
				.catch((error: any) => {
					console.info(`There is an Error: ${error}`);
				});
		},

		yiviAskDisclosure(message: string, attributes: string[], roomId: string, authToken: string, onFinish: (result: YiviSigningSessionResult) => unknown) {
			console.log(`yiviAskDisclosure: '${message}', attributes=[${attributes}], ${roomId}, token=${authToken}`);

			const yivi = require('@privacybydesign/yivi-frontend');
			// @ts-ignore
			const urlll = _env.HUB_URL + '/_synapse/client/ph';
			const yiviWeb = yivi.newWeb({
				debugging: true, // ### TODO
				element: '#yivi-web-form-2',
				language: 'en',

				session: {
					url: 'yivi-endpoint',

					start: {
						url: () => {
							return `${urlll}/yivi-endpoint/start?room_id=${roomId}`;
						},
						method: 'POST',
						body: JSON.stringify({
							'@context': 'https://irma.app/ld/request/signature/v2',
							disclose: [[attributes]],
							message: message,
						}),
					},
					result: {
						url: (o: any, obj: any) => `${urlll}/yivi-endpoint/result?session_token=${obj.sessionToken}`,
						method: 'POST',
						headers: {
							Authorization: `Bearer ${authToken}`,
						},
					},
				},
			});

			yiviWeb
				.start()
				.then((result: YiviSigningSessionResult) => {
					onFinish(result);
				})
				.catch((error: any) => {
					console.info(`There is an Error: ${error}`);
				});
		},
	},
});

export { PubHubsRoomType, Event, Room, RoomMember, PublicRoom, SecuredRoomAttributes, SecuredRoom, useRooms };<|MERGE_RESOLUTION|>--- conflicted
+++ resolved
@@ -8,11 +8,7 @@
  */
 
 import { defineStore } from 'pinia';
-<<<<<<< HEAD
-import { Room as MatrixRoom, IPublicRoomsChunkRoom as PublicRoom, MatrixClient, RoomMember, IEvent, MatrixEvent, EventTimeline } from 'matrix-js-sdk';
-=======
 import { Room as MatrixRoom, IPublicRoomsChunkRoom, MatrixClient, RoomMember, IEvent, MatrixEvent, EventTimeline } from 'matrix-js-sdk';
->>>>>>> f809bfd2
 import { Message, MessageType, useMessageBox } from './messagebox';
 import { useRouter } from 'vue-router';
 import { api_synapse, api_matrix } from '@/core/api';
