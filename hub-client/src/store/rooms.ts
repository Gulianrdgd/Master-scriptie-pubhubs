<<<<<<< HEAD
/**
 * This store keeps the rooms of current user
 *
 * with:
 * - definition (Name)
 * - the store itself (useName)
 *
 */

import {defineStore} from 'pinia';
import {
	EventTimeline, GroupCallIntent, GroupCallType,
	IEvent,
	IPublicRoomsChunkRoom as PublicRoom,
	MatrixClient,
	MatrixEvent,
	Room as MatrixRoom,
	RoomMember
} from 'matrix-js-sdk';
import {Message, MessageType, useMessageBox} from './messagebox';
import {useRouter} from 'vue-router';
import {api_matrix, api_synapse} from '@/core/api';
import {usePubHubs} from '@/core/pubhubsStore';
import {propCompare} from '@/core/extensions';
import {YiviSigningSessionResult} from '@/lib/signedMessages';
import {useUser} from './user';
import {PluginProperties, usePlugins} from './plugins';
import {MatrixRTCSession} from "matrix-js-sdk/lib/matrixrtc/MatrixRTCSession";
import useVideoCall from "@/store/videoCall";

enum PubHubsRoomType {
	PH_MESSAGES_RESTRICTED = 'ph.messages.restricted',
	PH_MESSAGES_DM = 'ph.messages.dm',
}

interface SecuredRoomAttributes {
	[index: string]: {
		profile: boolean;
		accepted_values: Array<string>;
	};
}

interface SecuredRoom {
	room_id?: string; // Will be returned by API
	room_name: string;
	accepted?: SecuredRoomAttributes | [];
	user_txt: string;
	type?: string;
	expiration_time_days?: number;
	video_call_permission?: boolean;
	// secured?: boolean;
}
=======
import { defineStore } from 'pinia';
import { Room as MatrixRoom, MatrixEvent } from 'matrix-js-sdk';
import { Message, MessageType, useMessageBox } from './messagebox';
import { useRouter } from 'vue-router';
import { api_synapse, api_matrix } from '@/core/api';
import { usePubHubs } from '@/core/pubhubsStore';
import { propCompare } from '@/core/extensions';
import { YiviSigningSessionResult, AskDisclosure, AskDisclosureMessage } from '@/lib/signedMessages';
import { useUser } from './user';
import Room from '@/model/rooms/Room';
import { TPublicRoom } from '@/model/rooms/TPublicRoom';
import { TSecuredRoom } from '@/model/rooms/TSecuredRoom';
import { RoomType } from '@/model/rooms/TBaseRoom';
>>>>>>> ad7de563

// Matrix Endpoint for messages in a room.
interface RoomMessages {
	chunk: Chunk[];
	start: string;
	end: string;
}

interface Chunk {
	type: string;
	room_id: string;
	sender: string;
	content: Content;
	origin_server_ts: number;
	unsigned: Unsigned;
	event_id: string;
	user_id: string;
	age: number;
}

interface Content {
	body: string;
	msgtype: string;
}

interface Unsigned {
	age: number;
}

<<<<<<< HEAD
/**
 *  Extending the Matrix IEvent for plugins
 */
interface Event extends IEvent {
	plugin?: PluginProperties | boolean;
}

/**
 *  Extending the MatrixRoom with some extra properties and there methods:
 *
 *      hidden : boolean        - keep track of 'removed' rooms that are not synced yet.
 *      unreadMessages : number - keep track of new messages in a room that are not read by the user.
 */

interface PubHubsRoomProperties {
	hidden: boolean;
	unreadMessages: number;
	userIsScrolling: boolean;
	videoCallStarted: boolean;
}

interface VideoCallRoomProperties {
	videoCallStarted: boolean;
	roomRTCSession?: MatrixRTCSession;
}

class Room extends MatrixRoom {
	_ph: PubHubsRoomProperties;
	_vc: VideoCallRoomProperties;

	constructor(
		public readonly roomId: string,
		public readonly client: MatrixClient,
		public readonly myUserId: string,
	) {
		super(roomId, client, myUserId);
		this._ph = {
			hidden: false,
			unreadMessages: 0,
			userIsScrolling: false,
			videoCallStarted: false,
		};
		this._vc = {
			videoCallStarted: false,
		};
	}

	set hidden(hidden: boolean) {
		this._ph.hidden = hidden;
	}

	get hidden(): boolean {
		// Temporay hide waiting rooms. Not necessary in our own client. TODO: Remove this line after old implementation is gone.
		if (this.name.indexOf('Persoonlijke wachtkamer voor:') == 0) {
			return true;
		}
		return this._ph.hidden;
	}

	// This function should create listen to the matrixRTCSession and handle the encryption keys
	// It should also send the keys to the messagebox
	// Lastly we also need to join the rooms RTC session
	async setUpAndJoinMatrixVideoCall() {
		console.log("Starting video call in room", this.roomId)
		const videoCall = useVideoCall();

		let groupCall = this.client.getGroupCallForRoom(this.roomId);

		// FOR DEBUGGING TODO: REMOVE
		// if(groupCall){
		// 	// TERMINATE AND RETURN
		// 	console.log("GroupCall already exists", groupCall)
		// 	await groupCall.terminate();
		// 	return;
		// }

		// Get matrixRTCSession
		this.client.matrixRTC.start();
		const matrixRTCSessions = this.client.matrixRTC.getRoomSession(this)
		console.log(matrixRTCSessions);

		// Create groupcall if it is not there
		if (!groupCall) {
			groupCall = await this.client.createGroupCall(
				this.roomId,
				GroupCallType.Video,
				false,
				GroupCallIntent.Room,
				true,
			);

			// create livekit room
			const livekitRespons = await api_synapse.apiPOST(api_synapse.apiURLS.videoCall + '?room_id=' + this.roomId, {});

			console.log("Livekit room response!", livekitRespons);
		}

		// Get Livekit token and URL.
		const livekitTokenRepons = await api_synapse.apiGET(api_synapse.apiURLS.videoCall + '?room_id=' + this.roomId);
		console.log("Livekit token response!", livekitTokenRepons);

		// Assign new RTCSession
		// this._vc.roomRTCSession = matrixRTCSessions;

		// @ts-expect-error Types are not correct yet TODO
		await videoCall.joinCall(matrixRTCSessions, livekitTokenRepons.token, livekitTokenRepons.livekit_url, groupCall);

		matrixRTCSessions.joinRoomSession([], true);
		// this._vc.roomRTCSession.joinRoomSession([], true);
		this._ph.videoCallStarted = true;
	}

	// This function should remove all the callbacks and remove the RTC session
	async leaveMatrixVideoCall() {
		console.log("Stopping video call in room", this.roomId)
		// await this._vc.roomRTCSession.leaveRoomSession(10);
		const matrixRTCSessions = this.client.matrixRTC.getRoomSession(this)
		matrixRTCSessions.leaveRoomSession(10);

		this._vc.roomRTCSession = undefined;
		this._ph.videoCallStarted = false;

	}


	get videoCallStarted(): boolean {
		return this._ph.videoCallStarted;
	}

	hide() {
		this._ph.hidden = true;
	}

	set unreadMessages(unread: number) {
		this._ph.unreadMessages = unread;
	}

	get unreadMessages(): number {
		return this._ph.unreadMessages;
	}

	setUserIsScrolling(isScrolling: boolean) {
		this._ph.userIsScrolling = isScrolling;
	}

	resetUnreadMessages() {
		this.unreadMessages = 0;
	}

	isPrivateRoom(): boolean {
		return this.getType() == PubHubsRoomType.PH_MESSAGES_DM;
	}

	getPrivateRoomMembers(): Array<RoomMember> {
		const me = this.client.getUserId();
		const members = this.getMembers();
		const foundMe = members.findIndex((item) => item.userId == me);
		if (foundMe >= 0) {
			members.splice(foundMe, 1);
		}
		return members;
	}

	getMemberNames(): Array<string> {
		return this.getMembers().map((item) => item.name);
	}

	getMembersIds(): Array<string> {
		let roomMemberIds = [] as Array<string>;
		// const roomMembers = this.getMembers();
		const roomMembers = this.getMembersWithMembership('join');
		roomMemberIds = roomMembers.map((item) => item.userId);
		roomMemberIds.sort();
		return roomMemberIds;
	}

	getMembersIdsFromName(): Array<string> {
		const roomMemberIds = this.name.split(',');
		roomMemberIds.sort();
		return roomMemberIds;
	}

	getOtherMembersIds(user_id: string): Array<string> {
		const roomMemberIds = this.getMembersIds();
		const foundIndex = roomMemberIds.findIndex((member_id) => member_id == user_id);
		if (foundIndex >= 0) {
			roomMemberIds.splice(foundIndex, 1);
			return roomMemberIds;
		}
		return roomMemberIds;
	}

	hasExactMembersInName(memberIds: Array<string>): boolean {
		const roomMemberIds = this.getMembersIdsFromName();
		memberIds.sort();
		return JSON.stringify(memberIds) === JSON.stringify(roomMemberIds);
	}

	notInvitedMembersIdsOfPrivateRoom(): Array<string> {
		const currentMemberIds = this.getMembersIds();
		const nameMemberIds = this.getMembersIdsFromName();
		const notInvitedMembersIds = nameMemberIds.filter((item) => currentMemberIds.indexOf(item) < 0);
		notInvitedMembersIds.sort();
		return notInvitedMembersIds;
	}

	userIsMember(user_id: string): boolean {
		const member = this.getMember(user_id);
		return member !== null;
	}

	getPowerLevel(user_id: string): Number | boolean {
		const member = this.getMember(user_id);
		if (member) {
			return member?.powerLevel;
		}
		return false;
	}

	userCanChangeName(user_id: string): boolean {
		const member = this.getMember(user_id);
		if (member) {
			const sufficient = this.getLiveTimeline().getState(EventTimeline.FORWARDS)?.hasSufficientPowerLevelFor('redact', member?.powerLevel);
			return sufficient || false;
		}
		return false;
	}

	userCanSeeNewEvents(): boolean {
		return this._ph.userIsScrolling;
	}

	getNewestEventId(): string | undefined {
		return this.getLiveTimeline().getEvents().at(-1)?.getId();
	}

	static containsUserSentEvent(userId: string, events: MatrixEvent[]) {
		return events.some((event) => event.getSender() == userId);
	}
}

=======
>>>>>>> ad7de563
const useRooms = defineStore('rooms', {
	state: () => {
		return {
			currentRoomId: '' as string,
			rooms: {} as { [index: string]: Room },
			publicRooms: [] as Array<TPublicRoom>,
			securedRooms: [] as Array<TSecuredRoom>,
			roomNotices: {} as Record<string, string[]>,
			securedRoom: {} as TSecuredRoom,
			askDisclosure: null as AskDisclosure | null,
			askDisclosureMessage: null as AskDisclosureMessage | null,
			newAskDisclosureMessage: false,
		};
	},

	getters: {
		roomsArray(state): Array<Room> {
			const values = Object.values(state.rooms);
			const rooms = values.filter((item) => typeof item?.roomId !== 'undefined');
			return rooms;
		},

		sortedRoomsArray(): Array<Room> {
			const rooms: Array<Room> = Object.assign([], this.roomsArray);
			rooms.sort((a, b) => (a.name > b.name ? 1 : -1));
			return rooms;
		},

		privateRooms(): Array<Room> {
			const rooms: Array<Room> = Object.assign([], this.roomsArray);
			const privateRooms = rooms.filter((item) => item.getType() == RoomType.PH_MESSAGES_DM);
			// return privateRooms.map((item) => Object.assign({ _type: item.getType(), _members: item.getMembersWithMembership('join') }, item));
			return privateRooms;
		},

		hasRooms() {
			return this.roomsArray?.length > 0;
		},

		roomExists: (state) => {
			return (roomId: string) => {
				if (roomId) {
					return typeof state.rooms[roomId] == 'undefined' ? false : true;
				}
				return false;
			};
		},

		room: (state) => {
			return (roomId: string): Room | undefined => {
				if (typeof state.rooms[roomId] != 'undefined') {
					return state.rooms[roomId];
				}
				return undefined;
			};
		},

		getRoomTopic: (state) => {
			return (roomId: string) => {
				if (typeof state.rooms[roomId] == 'undefined') return '';
				const room = state.rooms[roomId];
<<<<<<< HEAD
				const roomType = room.getType();
				const timeline = room.getLiveTimeline().getEvents();
				const plugins = usePlugins();
				const len = timeline.length;
				for (let idx = 0; idx < len; idx++) {
					const event = timeline[idx].event as unknown as Event;
					event.plugin = false;

					// TODO: Rename function
					if(event.type === 'org.matrix.msc3401.call' && event.content['m.terminated'] && event.content['m.terminated'] === 'call_ended') {

						const previous_id = event.unsigned.replaces_state;

						for(let i = idx; i >= 0; i--){
							const previous_event = timeline[i].event as unknown as Event;
							if(previous_event.event_id === previous_id){
								previous_event.content.hide = true;
								event.content.time = event.origin_server_ts - previous_event.origin_server_ts;
								break;
							}
						}

					}

					const hasEventPlugin = plugins.hasEventPlugin(event, roomId, roomType);
					if (hasEventPlugin) {
						event.plugin = hasEventPlugin;
					} else {
						const hasEventMessagePlugin = plugins.hasEventMessagePlugin(event, roomId, roomType);
						if (hasEventMessagePlugin) {
							event.plugin = hasEventMessagePlugin;
						}
					}
					timeline[idx].event = event as any;
				}
				return timeline;
=======
				return room.getTopic();
>>>>>>> ad7de563
			};
		},

		currentRoom(state): Room | undefined {
			if (state.rooms[state.currentRoomId]) {
				return state.rooms[state.currentRoomId];
			}
			return undefined;
		},

		currentRoomExists(state): boolean {
			return this.roomExists(state.currentRoomId);
		},

		hasPublicRooms(state): boolean {
			return Object.keys(state.publicRooms).length > 0;
		},

		nonSecuredPublicRooms(state): Array<TPublicRoom> {
			return state.publicRooms.filter((room: TPublicRoom) => {
				return typeof room.room_type == 'undefined' || room.room_type !== RoomType.PH_MESSAGES_RESTRICTED;
			});
		},

		visiblePublicRooms(state): Array<TPublicRoom> {
			return state.publicRooms.filter((room: TPublicRoom) => {
				if (this.roomExists(room.room_id) && !this.room(room.room_id)?.isHidden()) {
					return false;
				}
				return true;
			});
		},

		privateRoomWithMembersExist() {
			return (memberIds: Array<string>): boolean | string => {
				for (let index = 0; index < this.privateRooms.length; index++) {
					const room = this.privateRooms[index];
					if (room.hasExactMembersInName(memberIds)) {
						return room.roomId;
					}
				}
				return false;
			};
		},

		hasSecuredRooms(state): boolean {
			return Object.keys(state.securedRooms).length > 0;
		},

		sortedSecuredRooms(state): Array<TSecuredRoom> {
			return state.securedRooms.sort(propCompare('room_name'));
		},

		totalUnreadMessages() {
			let total = 0;
			this.roomsArray.forEach((room) => {
				if (!room.isHidden()) {
					total += room.numUnreadMessages;
				}
			});
			return total;
		},

	},

	actions: {
		// On receiving a message in any room:
		onModRoomMessage(e: MatrixEvent) {
			// On receiving a moderation "Ask Disclosure" message (in any room),
			// addressed to the current user,
			// put the details into the state store to start the Disclosure flow.
			if (e.event?.type == 'm.room.message' && e.event.content?.msgtype == 'pubhubs.ask_disclosure_message') {
				const user = useUser();
				const ask = e.event.content.ask_disclosure_message as AskDisclosureMessage;
				if (ask.userId == user.user.userId) {
					console.debug(`rx pubhubs.ask_disclosure_message([${ask.attributes.map((a) => (a as any).yivi)}]) to ${ask.userId} (THIS user)`);
					this.askDisclosureMessage = ask;
					this.newAskDisclosureMessage = true;
				} else {
					console.debug(`rx pubhubs.ask_disclosure_message([${ask.attributes.map((a) => (a as any).yivi)}]) to ${ask.userId} (NOT this user)`);
				}
			}
		},

		changeRoom(roomId: string) {
			if (this.currentRoomId !== roomId) {
				this.currentRoomId = roomId;
				if (roomId != '' && this.rooms[roomId]) {
					this.rooms[roomId].resetUnreadMessages();
					this.sendUnreadMessageCounter();
				}
				const messagebox = useMessageBox();
				messagebox.sendMessage(new Message(MessageType.RoomChange, roomId));
			}
		},

		updateRoomsWithMatrixRooms(rooms: MatrixRoom[]) {
			this.rooms = {} as { [index: string]: Room }; // reset rooms
			rooms.filter((room) => room.getMyMembership() === 'join').forEach((matrixRoom) => this.addRoom(new Room(matrixRoom)));
		},

		/**
		 * Wraps the matrixRoom with our own Room class and adds it to the store.
		 *
		 * @returns the added room
		 */
		addRoom(room: Room): Room {
			if (!this.roomExists(room.roomId)) {
				this.rooms[room.roomId] = room;
			}
			return this.rooms[room.roomId];
		},

		sendUnreadMessageCounter() {
			const messagebox = useMessageBox();
			messagebox.sendMessage(new Message(MessageType.UnreadMessages, this.totalUnreadMessages));
		},

<<<<<<< HEAD
		// This will give the latest timestamp of the receipt i.e., recent read receipt TS.
		getReceiptForUserId(roomId: string, userId: string) {
			const mEvents = this.rooms[roomId]
				.getLiveTimeline()
				.getEvents()
				.filter((event) => event.event.type === 'm.receipt' && event.event.sender === userId)
				.map((event) => event.localTimestamp);

			const storedTS = localStorage.getItem('receiptTS');
			const tsData = storedTS ? JSON.parse(storedTS) : null;

			if (tsData && tsData instanceof Array) {
				// Find the timestamp for the specified roomId
				const roomTimestamp = tsData.find((data) => data.roomId === roomId)?.timestamp;

				// Return the latest timestamp, considering both local events and stored data
				return roomTimestamp ? Math.max(...mEvents, roomTimestamp) : Math.max(...mEvents);
			}

			return Math.max(...mEvents);
		},

		getLatestEvents(roomId: string) {
			let localMatrixEvent: MatrixEvent[] = [];

			// Compare the timstamp from last event and check if timestamp of receipt is less than the events of message type.
			// We don't want to mess up the original timeline by
			localMatrixEvent = Object.assign(localMatrixEvent, this.rooms[roomId].getLiveTimeline().getEvents());

			// To get the latest timestamp of message - from the bottom to avoid going through all the events.
			// until the latest receipt timestamp.
			return localMatrixEvent.reverse();
		},

		// This method can be useful to make decisions based on last event.
		// For example, who send the message.
		// Last time of an event.
		getlastEvent(roomId: string) {
			return this.getLatestEvents(roomId)[0];
		},

		unreadMessageCounter(roomId: string, singleEvent: MatrixEvent): void {
			const user = useUser();
			const receiptTS = this.getReceiptForUserId(roomId, user.user.userId);

			if (singleEvent === undefined) {
				// Always initialize to remove any inaccuracies due to caching before counting unread messages.
				let messageCounter = 0;
				this.rooms[roomId].resetUnreadMessages();

				// Counting from the latest message.
				const reverseTimeLine = this.getLatestEvents(roomId);
				for (const latestEvent of reverseTimeLine) {
					if (receiptTS < latestEvent.localTimestamp && latestEvent.event.sender !== user.user.userId) {
						if (latestEvent.getType() === 'm.room.message') {
							if (latestEvent.event.content?.['m.mentions'] !== undefined) {
								if (latestEvent.event.content?.['m.mentions'].user_ids !== undefined) {
									if (this.unreadMentionMsgCount(latestEvent)) {
										messageCounter = ++messageCounter;
									}
								}
							} else {
								messageCounter = ++messageCounter;
							}
						}
					} else if (receiptTS > latestEvent.localTimestamp && latestEvent.event.sender !== user.user.userId) {
						this.rooms[roomId]._ph.unreadMessages += messageCounter;
						// Send this to the global client
						this.sendUnreadMessageCounter();
						break;
					}
				}
			} else {
				if (receiptTS < singleEvent.localTimestamp && singleEvent.event.sender !== user.user.userId) {
					if (singleEvent.event.content?.['m.mentions']?.['user_ids'] !== undefined && singleEvent.event.content['m.mentions']['user_ids'].length > 0) {
						// Only if 'this' user is mentioned then count. If other users are mentioned then don't count.
						if (this.unreadMentionMsgCount(singleEvent)) {
							this.rooms[roomId]._ph.unreadMessages += 1;
							this.sendUnreadMessageCounter();
						}
					} else {
						// If there is no mention for this user, but we have a new message, still count.
						this.rooms[roomId]._ph.unreadMessages += 1;
						this.sendUnreadMessageCounter();
					}
				}
			}
		},

		unreadMentionMsgCount(currentMsgEvent: MatrixEvent) {
			const user = useUser();

			let onlyPseudonymInLogUser = '';
			// It is a string so better to convert it to an array of mentions.
			// It could be a single string or an array of strings. Hencce we convert it to an array.

			const userIdsInMention: string[] = currentMsgEvent.event.content?.['m.mentions']?.user_ids || [];

			const loggedInUserInMention = user.user.displayName!;
			// XXX: Another check for handling display name with pseudonym issue.
			// Sometimes display name when changing doesn't update properly. In the meantime, someone might mention the user.
			if (loggedInUserInMention.startsWith('@')) {
				// We extract only pesudonym. If display name is not returned.
				// XXX: Tightly coupled with pseudonym format.
				onlyPseudonymInLogUser = loggedInUserInMention.substring(1, 7);
			}
			// Only if you are mentioned!
			for (const element of userIdsInMention) {
				if (element[0] !== undefined) {
					if (loggedInUserInMention === element[0] || element[0].includes(onlyPseudonymInLogUser)) {
						return true;
					}
				}
			}

			return false;
		},
=======
>>>>>>> ad7de563
		async fetchPublicRooms() {
			const pubhubs = usePubHubs();
			const rooms = await pubhubs.getAllPublicRooms();
			this.publicRooms = rooms.sort(propCompare('name'));
		},

		roomIsSecure(roomId: string): boolean {
			const publicRoom = this.publicRooms.find((room: TPublicRoom) => room.room_id == roomId);
			return publicRoom?.room_type === RoomType.PH_MESSAGES_RESTRICTED;
		},

		//? Some documentation would be helpful here.
		async storeRoomNotice(roomId: string) {
			try {
				const hub_notice = await api_synapse.apiGET<string>(api_synapse.apiURLS.notice);
				const encodedObject = encodeURIComponent(JSON.stringify({ types: ['m.room.message'], senders: [hub_notice] }));
				const response = await api_matrix.apiGET<RoomMessages>(api_matrix.apiURLS.rooms + roomId + '/messages?filter=' + encodedObject);
				for (const chunk of response.chunk) {
					if (!this.roomNotices[roomId]) {
						this.roomNotices[roomId] = [];
					}
					this.roomNotices[roomId].push(chunk.content.body);
				}
			} catch (error) {
				console.log(error);
			}
		},

		// Needs Admin token
		async fetchSecuredRooms() {
			const result = await api_synapse.apiGET<Array<TSecuredRoom>>(api_synapse.apiURLS.securedRooms);
			this.securedRooms = result;
		},

		// Non-Admin api for getting information about an individual secured room based on room ID.
		async getSecuredRoomInfo(roomId: string) {
			const jsonInString = await api_synapse.apiGET<string>(api_synapse.apiURLS.securedRoom + '?room_id=' + roomId);
			this.securedRoom = JSON.parse(jsonInString);
		},

		async addSecuredRoom(room: TSecuredRoom) {
			const newRoom = await api_synapse.apiPOST<TSecuredRoom>(api_synapse.apiURLS.securedRooms, room);
			this.securedRooms.push(newRoom);
			this.fetchPublicRooms(); // Reset PublicRooms, so the new room is indeed recognised as a secured room. TODO: could this be improved without doing a fetch?
			return newRoom;
		},

		async changeSecuredRoom(room: TSecuredRoom) {
			const response = await api_synapse.apiPUT<any>(api_synapse.apiURLS.securedRooms, room);
			const modified_id = response.modified;
			const pidx = this.securedRooms.findIndex((room) => room.room_id == modified_id);
			if (pidx >= 0) {
				this.securedRooms[pidx] = room;
			}
			return modified_id;
		},

		// See https://matrix-org.github.io/synapse/latest/admin_api/rooms.html#version-2-new-version
		async removePublicRoom(room_id: string) {
			const body = {
				block: true,
				purge: true,
			};

			// const response_notice = await this.getRoomNotice(room_id)
			// for (const content of response_notice.chunk){
			// 	console.info(content.content.body)
			// }
			const response = await api_synapse.apiDELETE<any>(api_synapse.apiURLS.deleteRoom + room_id, body);

			const deleted_id = response.delete_id;
			this.room(room_id)?.setHidden(true);

			const pidx = this.publicRooms.findIndex((room) => room.room_id == room_id);
			this.publicRooms.splice(pidx, 1);
			return deleted_id;
		},

		async removeSecuredRoom(room: TSecuredRoom) {
			const response = await api_synapse.apiDELETE<any>(api_synapse.apiURLS.securedRooms + '?room_id=' + room.room_id);
			const deleted_id = response.deleted;
			const sidx = this.securedRooms.findIndex((room) => room.room_id == deleted_id);
			this.securedRooms.splice(sidx, 1);
			const pidx = this.publicRooms.findIndex((room) => room.room_id == deleted_id);
			this.publicRooms.splice(pidx, 1);
			this.room(deleted_id)?.setHidden(true);
			return deleted_id;
		},

		yiviSecuredRoomflow(roomId: string, authToken: string) {
			const router = useRouter();
			const pubhubs = usePubHubs();

			pubhubs
				.joinRoom(roomId)
				.then((res) => {
					console.debug(res);
					router.push({ name: 'room', params: { id: roomId } });
				})
				.catch((err) => {
					console.debug(err);
					const yivi = require('@privacybydesign/yivi-frontend');
					// @ts-ignore
					const urlll = _env.HUB_URL + '/_synapse/client/ph';
					const yiviWeb = yivi.newWeb({
						debugging: false,
						element: '#yivi-web-form',
						language: 'en',

						session: {
							url: 'yivi-endpoint',

							start: {
								url: () => {
									return `${urlll}/yivi-endpoint/start?room_id=${roomId}`;
								},
								method: 'GET',
							},
							result: {
								url: (o: any, obj: any) => `${urlll}/yivi-endpoint/result?session_token=${obj.sessionToken}&room_id=${roomId}`,
								method: 'GET',
								headers: {
									Authorization: `Bearer ${authToken}`,
								},
							},
						},
					});

					yiviWeb
						.start()
						.then((result: any) => {
							if (result.not_correct) {
								router.push({ name: 'error-page-room', params: { id: roomId } });
							} else if (result.goto) {
								pubhubs.updateRooms().then(() => router.push({ name: 'room', params: { id: roomId } }));
							}
						})
						.catch((error: any) => {
							console.info(`There is an Error: ${error}`);
						});
				});
		},

		yiviSignMessage(message: string, attributes: string[], roomId: string, authToken: string, onFinish: (result: YiviSigningSessionResult) => unknown) {
			const yivi = require('@privacybydesign/yivi-frontend');
			// @ts-ignore
			const urlll = _env.HUB_URL + '/_synapse/client/ph';
			const yiviWeb = yivi.newWeb({
				debugging: false,
				element: '#yivi-web-form',
				language: 'en',

				session: {
					url: 'yivi-endpoint',

					start: {
						url: () => {
							return `${urlll}/yivi-endpoint/start?room_id=${roomId}`;
						},
						method: 'POST',
						body: JSON.stringify({
							'@context': 'https://irma.app/ld/request/signature/v2',
							disclose: [[attributes]],
							message: message,
						}),
					},
					result: {
						url: (o: any, obj: any) => `${urlll}/yivi-endpoint/result?session_token=${obj.sessionToken}`,
						method: 'POST',
						headers: {
							Authorization: `Bearer ${authToken}`,
						},
					},
				},
			});

			yiviWeb
				.start()
				.then((result: YiviSigningSessionResult) => {
					onFinish(result);
				})
				.catch((error: any) => {
					console.info(`There is an Error: ${error}`);
				});
		},

		yiviAskDisclosure(message: string, attributes: string[], roomId: string, authToken: string, onFinish: (result: YiviSigningSessionResult) => unknown) {
			console.log(`yiviAskDisclosure: '${message}', attributes=[${attributes}], ${roomId}, token=${authToken}`);

			const yivi = require('@privacybydesign/yivi-frontend');
			// @ts-ignore
			const urlll = _env.HUB_URL + '/_synapse/client/ph';
			const yiviWeb = yivi.newWeb({
				debugging: true, // ### TODO
				element: '#yivi-web-form-2',
				language: 'en',

				session: {
					url: 'yivi-endpoint',

					start: {
						url: () => {
							return `${urlll}/yivi-endpoint/start?room_id=${roomId}`;
						},
						method: 'POST',
						body: JSON.stringify({
							'@context': 'https://irma.app/ld/request/signature/v2',
							disclose: [[attributes]],
							message: message,
						}),
					},
					result: {
						url: (o: any, obj: any) => `${urlll}/yivi-endpoint/result?session_token=${obj.sessionToken}`,
						method: 'POST',
						headers: {
							Authorization: `Bearer ${authToken}`,
						},
					},
				},
			});

			yiviWeb
				.start()
				.then((result: YiviSigningSessionResult) => {
					onFinish(result);
				})
				.catch((error: any) => {
					console.info(`There is an Error: ${error}`);
				});
		},
	},
});

export { useRooms, RoomType, Room };
export { type TEvent } from '@/model/events/TEvent';
export { type TPublicRoom } from '@/model/rooms/TPublicRoom';
export { type SecuredRoomAttributes, type TSecuredRoom } from '@/model/rooms/TSecuredRoom';
export { type TUser } from '@/model/users/TUser';
export { type TRoomMember } from '@/model/rooms/TRoomMember';<|MERGE_RESOLUTION|>--- conflicted
+++ resolved
@@ -1,57 +1,3 @@
-<<<<<<< HEAD
-/**
- * This store keeps the rooms of current user
- *
- * with:
- * - definition (Name)
- * - the store itself (useName)
- *
- */
-
-import {defineStore} from 'pinia';
-import {
-	EventTimeline, GroupCallIntent, GroupCallType,
-	IEvent,
-	IPublicRoomsChunkRoom as PublicRoom,
-	MatrixClient,
-	MatrixEvent,
-	Room as MatrixRoom,
-	RoomMember
-} from 'matrix-js-sdk';
-import {Message, MessageType, useMessageBox} from './messagebox';
-import {useRouter} from 'vue-router';
-import {api_matrix, api_synapse} from '@/core/api';
-import {usePubHubs} from '@/core/pubhubsStore';
-import {propCompare} from '@/core/extensions';
-import {YiviSigningSessionResult} from '@/lib/signedMessages';
-import {useUser} from './user';
-import {PluginProperties, usePlugins} from './plugins';
-import {MatrixRTCSession} from "matrix-js-sdk/lib/matrixrtc/MatrixRTCSession";
-import useVideoCall from "@/store/videoCall";
-
-enum PubHubsRoomType {
-	PH_MESSAGES_RESTRICTED = 'ph.messages.restricted',
-	PH_MESSAGES_DM = 'ph.messages.dm',
-}
-
-interface SecuredRoomAttributes {
-	[index: string]: {
-		profile: boolean;
-		accepted_values: Array<string>;
-	};
-}
-
-interface SecuredRoom {
-	room_id?: string; // Will be returned by API
-	room_name: string;
-	accepted?: SecuredRoomAttributes | [];
-	user_txt: string;
-	type?: string;
-	expiration_time_days?: number;
-	video_call_permission?: boolean;
-	// secured?: boolean;
-}
-=======
 import { defineStore } from 'pinia';
 import { Room as MatrixRoom, MatrixEvent } from 'matrix-js-sdk';
 import { Message, MessageType, useMessageBox } from './messagebox';
@@ -65,7 +11,6 @@
 import { TPublicRoom } from '@/model/rooms/TPublicRoom';
 import { TSecuredRoom } from '@/model/rooms/TSecuredRoom';
 import { RoomType } from '@/model/rooms/TBaseRoom';
->>>>>>> ad7de563
 
 // Matrix Endpoint for messages in a room.
 interface RoomMessages {
@@ -95,250 +40,6 @@
 	age: number;
 }
 
-<<<<<<< HEAD
-/**
- *  Extending the Matrix IEvent for plugins
- */
-interface Event extends IEvent {
-	plugin?: PluginProperties | boolean;
-}
-
-/**
- *  Extending the MatrixRoom with some extra properties and there methods:
- *
- *      hidden : boolean        - keep track of 'removed' rooms that are not synced yet.
- *      unreadMessages : number - keep track of new messages in a room that are not read by the user.
- */
-
-interface PubHubsRoomProperties {
-	hidden: boolean;
-	unreadMessages: number;
-	userIsScrolling: boolean;
-	videoCallStarted: boolean;
-}
-
-interface VideoCallRoomProperties {
-	videoCallStarted: boolean;
-	roomRTCSession?: MatrixRTCSession;
-}
-
-class Room extends MatrixRoom {
-	_ph: PubHubsRoomProperties;
-	_vc: VideoCallRoomProperties;
-
-	constructor(
-		public readonly roomId: string,
-		public readonly client: MatrixClient,
-		public readonly myUserId: string,
-	) {
-		super(roomId, client, myUserId);
-		this._ph = {
-			hidden: false,
-			unreadMessages: 0,
-			userIsScrolling: false,
-			videoCallStarted: false,
-		};
-		this._vc = {
-			videoCallStarted: false,
-		};
-	}
-
-	set hidden(hidden: boolean) {
-		this._ph.hidden = hidden;
-	}
-
-	get hidden(): boolean {
-		// Temporay hide waiting rooms. Not necessary in our own client. TODO: Remove this line after old implementation is gone.
-		if (this.name.indexOf('Persoonlijke wachtkamer voor:') == 0) {
-			return true;
-		}
-		return this._ph.hidden;
-	}
-
-	// This function should create listen to the matrixRTCSession and handle the encryption keys
-	// It should also send the keys to the messagebox
-	// Lastly we also need to join the rooms RTC session
-	async setUpAndJoinMatrixVideoCall() {
-		console.log("Starting video call in room", this.roomId)
-		const videoCall = useVideoCall();
-
-		let groupCall = this.client.getGroupCallForRoom(this.roomId);
-
-		// FOR DEBUGGING TODO: REMOVE
-		// if(groupCall){
-		// 	// TERMINATE AND RETURN
-		// 	console.log("GroupCall already exists", groupCall)
-		// 	await groupCall.terminate();
-		// 	return;
-		// }
-
-		// Get matrixRTCSession
-		this.client.matrixRTC.start();
-		const matrixRTCSessions = this.client.matrixRTC.getRoomSession(this)
-		console.log(matrixRTCSessions);
-
-		// Create groupcall if it is not there
-		if (!groupCall) {
-			groupCall = await this.client.createGroupCall(
-				this.roomId,
-				GroupCallType.Video,
-				false,
-				GroupCallIntent.Room,
-				true,
-			);
-
-			// create livekit room
-			const livekitRespons = await api_synapse.apiPOST(api_synapse.apiURLS.videoCall + '?room_id=' + this.roomId, {});
-
-			console.log("Livekit room response!", livekitRespons);
-		}
-
-		// Get Livekit token and URL.
-		const livekitTokenRepons = await api_synapse.apiGET(api_synapse.apiURLS.videoCall + '?room_id=' + this.roomId);
-		console.log("Livekit token response!", livekitTokenRepons);
-
-		// Assign new RTCSession
-		// this._vc.roomRTCSession = matrixRTCSessions;
-
-		// @ts-expect-error Types are not correct yet TODO
-		await videoCall.joinCall(matrixRTCSessions, livekitTokenRepons.token, livekitTokenRepons.livekit_url, groupCall);
-
-		matrixRTCSessions.joinRoomSession([], true);
-		// this._vc.roomRTCSession.joinRoomSession([], true);
-		this._ph.videoCallStarted = true;
-	}
-
-	// This function should remove all the callbacks and remove the RTC session
-	async leaveMatrixVideoCall() {
-		console.log("Stopping video call in room", this.roomId)
-		// await this._vc.roomRTCSession.leaveRoomSession(10);
-		const matrixRTCSessions = this.client.matrixRTC.getRoomSession(this)
-		matrixRTCSessions.leaveRoomSession(10);
-
-		this._vc.roomRTCSession = undefined;
-		this._ph.videoCallStarted = false;
-
-	}
-
-
-	get videoCallStarted(): boolean {
-		return this._ph.videoCallStarted;
-	}
-
-	hide() {
-		this._ph.hidden = true;
-	}
-
-	set unreadMessages(unread: number) {
-		this._ph.unreadMessages = unread;
-	}
-
-	get unreadMessages(): number {
-		return this._ph.unreadMessages;
-	}
-
-	setUserIsScrolling(isScrolling: boolean) {
-		this._ph.userIsScrolling = isScrolling;
-	}
-
-	resetUnreadMessages() {
-		this.unreadMessages = 0;
-	}
-
-	isPrivateRoom(): boolean {
-		return this.getType() == PubHubsRoomType.PH_MESSAGES_DM;
-	}
-
-	getPrivateRoomMembers(): Array<RoomMember> {
-		const me = this.client.getUserId();
-		const members = this.getMembers();
-		const foundMe = members.findIndex((item) => item.userId == me);
-		if (foundMe >= 0) {
-			members.splice(foundMe, 1);
-		}
-		return members;
-	}
-
-	getMemberNames(): Array<string> {
-		return this.getMembers().map((item) => item.name);
-	}
-
-	getMembersIds(): Array<string> {
-		let roomMemberIds = [] as Array<string>;
-		// const roomMembers = this.getMembers();
-		const roomMembers = this.getMembersWithMembership('join');
-		roomMemberIds = roomMembers.map((item) => item.userId);
-		roomMemberIds.sort();
-		return roomMemberIds;
-	}
-
-	getMembersIdsFromName(): Array<string> {
-		const roomMemberIds = this.name.split(',');
-		roomMemberIds.sort();
-		return roomMemberIds;
-	}
-
-	getOtherMembersIds(user_id: string): Array<string> {
-		const roomMemberIds = this.getMembersIds();
-		const foundIndex = roomMemberIds.findIndex((member_id) => member_id == user_id);
-		if (foundIndex >= 0) {
-			roomMemberIds.splice(foundIndex, 1);
-			return roomMemberIds;
-		}
-		return roomMemberIds;
-	}
-
-	hasExactMembersInName(memberIds: Array<string>): boolean {
-		const roomMemberIds = this.getMembersIdsFromName();
-		memberIds.sort();
-		return JSON.stringify(memberIds) === JSON.stringify(roomMemberIds);
-	}
-
-	notInvitedMembersIdsOfPrivateRoom(): Array<string> {
-		const currentMemberIds = this.getMembersIds();
-		const nameMemberIds = this.getMembersIdsFromName();
-		const notInvitedMembersIds = nameMemberIds.filter((item) => currentMemberIds.indexOf(item) < 0);
-		notInvitedMembersIds.sort();
-		return notInvitedMembersIds;
-	}
-
-	userIsMember(user_id: string): boolean {
-		const member = this.getMember(user_id);
-		return member !== null;
-	}
-
-	getPowerLevel(user_id: string): Number | boolean {
-		const member = this.getMember(user_id);
-		if (member) {
-			return member?.powerLevel;
-		}
-		return false;
-	}
-
-	userCanChangeName(user_id: string): boolean {
-		const member = this.getMember(user_id);
-		if (member) {
-			const sufficient = this.getLiveTimeline().getState(EventTimeline.FORWARDS)?.hasSufficientPowerLevelFor('redact', member?.powerLevel);
-			return sufficient || false;
-		}
-		return false;
-	}
-
-	userCanSeeNewEvents(): boolean {
-		return this._ph.userIsScrolling;
-	}
-
-	getNewestEventId(): string | undefined {
-		return this.getLiveTimeline().getEvents().at(-1)?.getId();
-	}
-
-	static containsUserSentEvent(userId: string, events: MatrixEvent[]) {
-		return events.some((event) => event.getSender() == userId);
-	}
-}
-
-=======
->>>>>>> ad7de563
 const useRooms = defineStore('rooms', {
 	state: () => {
 		return {
@@ -400,46 +101,7 @@
 			return (roomId: string) => {
 				if (typeof state.rooms[roomId] == 'undefined') return '';
 				const room = state.rooms[roomId];
-<<<<<<< HEAD
-				const roomType = room.getType();
-				const timeline = room.getLiveTimeline().getEvents();
-				const plugins = usePlugins();
-				const len = timeline.length;
-				for (let idx = 0; idx < len; idx++) {
-					const event = timeline[idx].event as unknown as Event;
-					event.plugin = false;
-
-					// TODO: Rename function
-					if(event.type === 'org.matrix.msc3401.call' && event.content['m.terminated'] && event.content['m.terminated'] === 'call_ended') {
-
-						const previous_id = event.unsigned.replaces_state;
-
-						for(let i = idx; i >= 0; i--){
-							const previous_event = timeline[i].event as unknown as Event;
-							if(previous_event.event_id === previous_id){
-								previous_event.content.hide = true;
-								event.content.time = event.origin_server_ts - previous_event.origin_server_ts;
-								break;
-							}
-						}
-
-					}
-
-					const hasEventPlugin = plugins.hasEventPlugin(event, roomId, roomType);
-					if (hasEventPlugin) {
-						event.plugin = hasEventPlugin;
-					} else {
-						const hasEventMessagePlugin = plugins.hasEventMessagePlugin(event, roomId, roomType);
-						if (hasEventMessagePlugin) {
-							event.plugin = hasEventMessagePlugin;
-						}
-					}
-					timeline[idx].event = event as any;
-				}
-				return timeline;
-=======
 				return room.getTopic();
->>>>>>> ad7de563
 			};
 		},
 
@@ -558,126 +220,6 @@
 			messagebox.sendMessage(new Message(MessageType.UnreadMessages, this.totalUnreadMessages));
 		},
 
-<<<<<<< HEAD
-		// This will give the latest timestamp of the receipt i.e., recent read receipt TS.
-		getReceiptForUserId(roomId: string, userId: string) {
-			const mEvents = this.rooms[roomId]
-				.getLiveTimeline()
-				.getEvents()
-				.filter((event) => event.event.type === 'm.receipt' && event.event.sender === userId)
-				.map((event) => event.localTimestamp);
-
-			const storedTS = localStorage.getItem('receiptTS');
-			const tsData = storedTS ? JSON.parse(storedTS) : null;
-
-			if (tsData && tsData instanceof Array) {
-				// Find the timestamp for the specified roomId
-				const roomTimestamp = tsData.find((data) => data.roomId === roomId)?.timestamp;
-
-				// Return the latest timestamp, considering both local events and stored data
-				return roomTimestamp ? Math.max(...mEvents, roomTimestamp) : Math.max(...mEvents);
-			}
-
-			return Math.max(...mEvents);
-		},
-
-		getLatestEvents(roomId: string) {
-			let localMatrixEvent: MatrixEvent[] = [];
-
-			// Compare the timstamp from last event and check if timestamp of receipt is less than the events of message type.
-			// We don't want to mess up the original timeline by
-			localMatrixEvent = Object.assign(localMatrixEvent, this.rooms[roomId].getLiveTimeline().getEvents());
-
-			// To get the latest timestamp of message - from the bottom to avoid going through all the events.
-			// until the latest receipt timestamp.
-			return localMatrixEvent.reverse();
-		},
-
-		// This method can be useful to make decisions based on last event.
-		// For example, who send the message.
-		// Last time of an event.
-		getlastEvent(roomId: string) {
-			return this.getLatestEvents(roomId)[0];
-		},
-
-		unreadMessageCounter(roomId: string, singleEvent: MatrixEvent): void {
-			const user = useUser();
-			const receiptTS = this.getReceiptForUserId(roomId, user.user.userId);
-
-			if (singleEvent === undefined) {
-				// Always initialize to remove any inaccuracies due to caching before counting unread messages.
-				let messageCounter = 0;
-				this.rooms[roomId].resetUnreadMessages();
-
-				// Counting from the latest message.
-				const reverseTimeLine = this.getLatestEvents(roomId);
-				for (const latestEvent of reverseTimeLine) {
-					if (receiptTS < latestEvent.localTimestamp && latestEvent.event.sender !== user.user.userId) {
-						if (latestEvent.getType() === 'm.room.message') {
-							if (latestEvent.event.content?.['m.mentions'] !== undefined) {
-								if (latestEvent.event.content?.['m.mentions'].user_ids !== undefined) {
-									if (this.unreadMentionMsgCount(latestEvent)) {
-										messageCounter = ++messageCounter;
-									}
-								}
-							} else {
-								messageCounter = ++messageCounter;
-							}
-						}
-					} else if (receiptTS > latestEvent.localTimestamp && latestEvent.event.sender !== user.user.userId) {
-						this.rooms[roomId]._ph.unreadMessages += messageCounter;
-						// Send this to the global client
-						this.sendUnreadMessageCounter();
-						break;
-					}
-				}
-			} else {
-				if (receiptTS < singleEvent.localTimestamp && singleEvent.event.sender !== user.user.userId) {
-					if (singleEvent.event.content?.['m.mentions']?.['user_ids'] !== undefined && singleEvent.event.content['m.mentions']['user_ids'].length > 0) {
-						// Only if 'this' user is mentioned then count. If other users are mentioned then don't count.
-						if (this.unreadMentionMsgCount(singleEvent)) {
-							this.rooms[roomId]._ph.unreadMessages += 1;
-							this.sendUnreadMessageCounter();
-						}
-					} else {
-						// If there is no mention for this user, but we have a new message, still count.
-						this.rooms[roomId]._ph.unreadMessages += 1;
-						this.sendUnreadMessageCounter();
-					}
-				}
-			}
-		},
-
-		unreadMentionMsgCount(currentMsgEvent: MatrixEvent) {
-			const user = useUser();
-
-			let onlyPseudonymInLogUser = '';
-			// It is a string so better to convert it to an array of mentions.
-			// It could be a single string or an array of strings. Hencce we convert it to an array.
-
-			const userIdsInMention: string[] = currentMsgEvent.event.content?.['m.mentions']?.user_ids || [];
-
-			const loggedInUserInMention = user.user.displayName!;
-			// XXX: Another check for handling display name with pseudonym issue.
-			// Sometimes display name when changing doesn't update properly. In the meantime, someone might mention the user.
-			if (loggedInUserInMention.startsWith('@')) {
-				// We extract only pesudonym. If display name is not returned.
-				// XXX: Tightly coupled with pseudonym format.
-				onlyPseudonymInLogUser = loggedInUserInMention.substring(1, 7);
-			}
-			// Only if you are mentioned!
-			for (const element of userIdsInMention) {
-				if (element[0] !== undefined) {
-					if (loggedInUserInMention === element[0] || element[0].includes(onlyPseudonymInLogUser)) {
-						return true;
-					}
-				}
-			}
-
-			return false;
-		},
-=======
->>>>>>> ad7de563
 		async fetchPublicRooms() {
 			const pubhubs = usePubHubs();
 			const rooms = await pubhubs.getAllPublicRooms();
