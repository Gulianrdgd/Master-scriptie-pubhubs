const propCompare = (prop: string) => {
	return (a: any, b: any) => {
		if (a[prop] && b[prop]) {
			return Number(a[prop] > b[prop]);
		}
		return 0;
	};
};

const trimSplit = (list: string, delimiter: string = ',') => {
	const trimmed = list.replace(/\s/g, '').replace(/,+/g, ',');
	if (trimmed == '') {
		return [];
	}
	const regex = new RegExp('\\s*' + delimiter + '\\s*');
	const result = trimmed.split(regex);
	return result;
};

<<<<<<< HEAD
export { propCompare, trimSplit };
=======
const isEmpty = (v: any) => {
	if (typeof v == 'boolean') {
		return !v;
	}
	if (typeof v == 'string') {
		return v == '';
	}
	if (typeof v == 'object') {
		return Object.keys(v).length == 0;
	}
	return false;
};

export { propCompare, trimSplit, isEmpty };
>>>>>>> 6d316273
<|MERGE_RESOLUTION|>--- conflicted
+++ resolved
@@ -17,9 +17,6 @@
 	return result;
 };
 
-<<<<<<< HEAD
-export { propCompare, trimSplit };
-=======
 const isEmpty = (v: any) => {
 	if (typeof v == 'boolean') {
 		return !v;
@@ -33,5 +30,4 @@
 	return false;
 };
 
-export { propCompare, trimSplit, isEmpty };
->>>>>>> 6d316273
+export { propCompare, trimSplit, isEmpty };