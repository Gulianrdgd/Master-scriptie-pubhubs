import { SyncState } from 'matrix-js-sdk/lib/sync';
import {
	MatrixClient,
	MatrixEvent,
	ClientEvent,
	Room as MatrixRoom,
	RoomEvent,
	RoomMemberEvent,
	RoomMember,
} from 'matrix-js-sdk';
import { TEvent } from '@/model/events/TEvent';
import { EventTimeLineHandler } from '@/core/eventTimeLineHandler';
import { useSettings, User, useConnection, useUser, useRooms, Room } from '@/store/store';
import { usePubHubs } from '@/core/pubhubsStore';
import {GroupCall} from "matrix-js-sdk/lib/webrtc/groupCall";
class Events {
	private readonly client: MatrixClient;
	private readonly eventTimeHandler = new EventTimeLineHandler();

	public constructor(client: MatrixClient) {
		this.client = client;
		this.client.on(RoomEvent.Name, this.eventRoomName);
		this.client.on(RoomEvent.Timeline, (event: MatrixEvent, matrixRoom: MatrixRoom | undefined, toStartOfTimeline: boolean | undefined) => this.eventRoomTimeline(this.eventTimeHandler, event, matrixRoom, toStartOfTimeline));
		this.client.on(RoomMemberEvent.Name, this.eventRoomMemberName);
		this.client.on(RoomMemberEvent.Membership, this.eventRoomMemberMembership(this.client));
	}

	initEvents() {
<<<<<<< HEAD
		return new Promise(  (resolve) => {
=======
		return new Promise((resolve) => {
			this.client.on(ClientEvent.Sync, (state: SyncState) => {
				// console.debug('STATE:', state);

				const connection = useConnection();
				if (state === 'ERROR') {
					connection.error();
				}
				if (state === 'RECONNECTING') {
					connection.off();
				}
				if (state === 'SYNCING') {
					connection.on();
				}
				if (state === 'PREPARED') {
					// DEBUGGING purpose - To understand the following events.
					// this.client.on('event' as any, (event: any) => {
					// 	console.debug('== EVENT', event.getType());
					// 	console.debug('== EVENT', event);
					// });
					resolve(true);
				}
			});
>>>>>>> d8179ec3

			// Start client sync
			const settings = useSettings();
			const deviceId = this.client.getDeviceId();
			if (!deviceId) {
				console.log('Device ID not found')
			}

			this.client.initRustCrypto().then(
				() => {
					console.log('RustCrypto initialized');
					this.client.startClient({
						initialSyncLimit: settings.pagination,
						includeArchivedRooms: false,
					}).then(
						() => {
							console.log('Client started');
							this.client.on(ClientEvent.Sync, (state: SyncState) => {
								// console.debug('STATE:', state);

								const connection = useConnection();
								if (state == 'ERROR') {
									connection.error();
								}
								if (state == 'RECONNECTING') {
									connection.off();
								}
								if (state == 'SYNCING') {
									connection.on();
								}
								if (state == 'PREPARED') {
									// DEBUGGING purpose - To understand the following events.
									// this.client.on('event' as any, (event: any) => {
									// 	console.debug('== EVENT', event.getType());
									// 	console.debug('== EVENT', event);
									// });
									console.log('PREPARED');
									resolve(true);
								}
							});

						}
					);
				}
			);

			console.log('Device ID', deviceId);

			// this.client.startClient({
			// 	initialSyncLimit: settings.pagination,
			// 	includeArchivedRooms: false,
			// });
		});
	}

	/**
	 * Matrix Events
	 */

	eventRoomName(matrixRoom: MatrixRoom) {
		const rooms = useRooms();
		// Room display name can  be just Empty Room or display name can also be Empty Room followed by peudonym
		// Therefore, I can't compare it directly with equality, going with 'includes()' function to compare.
		if (!matrixRoom.name.includes('Empty')) {
			rooms.addRoom(new Room(matrixRoom));
		}
	}

	eventRoomTimeline(eventTimeLineHandler: EventTimeLineHandler, event: MatrixEvent, matrixRoom: MatrixRoom | undefined, toStartOfTimeline: boolean | undefined) {
		if (!matrixRoom) return;

		if ((event.event.type === 'm.room.message' && event.event.content?.msgtype === 'm.text') || event.event.type === 'org.matrix.msc3401.call') {
			event.event = eventTimeLineHandler.transformEventContent(event.event as Partial<TEvent>);
		}

		if (event.event.type === 'm.room.message' && event.event.content?.msgtype === 'm.notice') {
			const rooms = useRooms();
			//Messages are only in rooms.
			rooms.addProfileNotice(event.getRoomId()!, event.getContent().body);
		}

		if (!toStartOfTimeline) {
			if (event.event.type !== 'm.room.message') return;
			const rooms = useRooms();
			rooms.onModRoomMessage(event);
		}
	}

	eventRoomMemberName(event: MatrixEvent, member: RoomMember) {
		const user = useUser();
		// console.debug('RoomMember.name', member.user);
		if (member.user !== undefined && member.user.userId === user.user.userId) {
			user.setUser(member.user as User);
			if (member.user.displayName !== undefined) {
				user.user.setDisplayName(member.user.displayName);
			}
		}
	}

	eventRoomMemberMembership(client: MatrixClient) {
		return function eventRoomMemberMembershipInner(event: MatrixEvent, member: RoomMember) {
			const me = client.getUserId();
			// console.debug('RoomMember.membership', member.membership, member.userId, me, event.getRoomId());
			if (me === member.userId) {
				const rooms = useRooms();
				if (member.membership === 'leave') {
					const roomId = event.getRoomId();
					if (roomId !== undefined) {
						rooms.rooms[roomId].setHidden(true);
					}
				} else if (member.membership === 'invite') {
					const pubhubs = usePubHubs();
					pubhubs
						.joinRoom(member.roomId)
						.catch((e) => console.debug(e.toString()))
						//This sometimes gives an error when the room cannot be found, maybe it's an old experiment or
						// deleted. Reflects the state, so we just show some debug info.
						.then(function () {
							console.log('joined DM');
						});
				}
			}
		};
	}

	eventVideoCallState(call: GroupCall) {
		console.debug('== GroupCallEventHandlerEvent.Incoming', call, call.state !== 'ended');

		// const rooms = useRooms();

		// const roomId = call.room.roomId;
		// rooms.rooms[roomId].videoCallStarted = call.state !== 'ended';
		// rooms.rooms[roomId].setUpAndJoinMatrixVideoCall();
		// TODO: Add video call receive code
	}
}

export { Events };<|MERGE_RESOLUTION|>--- conflicted
+++ resolved
@@ -26,33 +26,7 @@
 	}
 
 	initEvents() {
-<<<<<<< HEAD
 		return new Promise(  (resolve) => {
-=======
-		return new Promise((resolve) => {
-			this.client.on(ClientEvent.Sync, (state: SyncState) => {
-				// console.debug('STATE:', state);
-
-				const connection = useConnection();
-				if (state === 'ERROR') {
-					connection.error();
-				}
-				if (state === 'RECONNECTING') {
-					connection.off();
-				}
-				if (state === 'SYNCING') {
-					connection.on();
-				}
-				if (state === 'PREPARED') {
-					// DEBUGGING purpose - To understand the following events.
-					// this.client.on('event' as any, (event: any) => {
-					// 	console.debug('== EVENT', event.getType());
-					// 	console.debug('== EVENT', event);
-					// });
-					resolve(true);
-				}
-			});
->>>>>>> d8179ec3
 
 			// Start client sync
 			const settings = useSettings();
@@ -74,16 +48,16 @@
 								// console.debug('STATE:', state);
 
 								const connection = useConnection();
-								if (state == 'ERROR') {
+								if (state === 'ERROR') {
 									connection.error();
 								}
-								if (state == 'RECONNECTING') {
+								if (state === 'RECONNECTING') {
 									connection.off();
 								}
-								if (state == 'SYNCING') {
+								if (state === 'SYNCING') {
 									connection.on();
 								}
-								if (state == 'PREPARED') {
+								if (state === 'PREPARED') {
 									// DEBUGGING purpose - To understand the following events.
 									// this.client.on('event' as any, (event: any) => {
 									// 	console.debug('== EVENT', event.getType());
