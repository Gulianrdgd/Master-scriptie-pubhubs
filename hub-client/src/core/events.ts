--- conflicted
+++ resolved
@@ -1,5 +1,4 @@
 import { SyncState } from 'matrix-js-sdk/lib/sync';
-<<<<<<< HEAD
 import {
 	MatrixClient,
 	MatrixEvent,
@@ -9,14 +8,9 @@
 	RoomMemberEvent,
 	RoomMember,
 } from 'matrix-js-sdk';
-
-import { useSettings, User, useConnection, useUser, useRooms } from '@/store/store';
-=======
-import { MatrixClient, MatrixEvent, ClientEvent, Room as MatrixRoom, RoomEvent, RoomMemberEvent, RoomMember } from 'matrix-js-sdk';
 import { TEvent } from '@/model/events/TEvent';
 import { EventTimeLineHandler } from '@/core/eventTimeLineHandler';
 import { useSettings, User, useConnection, useUser, useRooms, Room } from '@/store/store';
->>>>>>> ad7de563
 import { usePubHubs } from '@/core/pubhubsStore';
 import {GroupCallEventHandlerEvent} from "matrix-js-sdk/lib/webrtc/groupCallEventHandler";
 import {GroupCall} from "matrix-js-sdk/lib/webrtc/groupCall";
@@ -33,12 +27,7 @@
 	}
 
 	initEvents() {
-<<<<<<< HEAD
 		return new Promise( (resolve) => {
-			const self = this;
-=======
-		return new Promise((resolve) => {
->>>>>>> ad7de563
 			this.client.on(ClientEvent.Sync, (state: SyncState) => {
 				// console.debug('STATE:', state);
 
@@ -58,14 +47,6 @@
 					// 	console.debug('== EVENT', event.getType());
 					// 	console.debug('== EVENT', event);
 					// });
-<<<<<<< HEAD
-					this.client.on(RoomEvent.Name, self.eventRoomName);
-					this.client.on(RoomEvent.Timeline, self.eventRoomTimeline);
-					this.client.on(RoomMemberEvent.Name, self.eventRoomMemberName);
-					this.client.on(RoomMemberEvent.Membership, self.eventRoomMemberMembership(this.client));
-					this.client.on(GroupCallEventHandlerEvent.Incoming, self.eventVideoCallState);
-=======
->>>>>>> ad7de563
 					resolve(true);
 				}
 			});
@@ -102,17 +83,7 @@
 	eventRoomTimeline(eventTimeLineHandler: EventTimeLineHandler, event: MatrixEvent, matrixRoom: MatrixRoom | undefined, toStartOfTimeline: boolean | undefined) {
 		if (!matrixRoom) return;
 		const rooms = useRooms();
-<<<<<<< HEAD
-		// console.debug('Room.timeline', toStartOfTimeline, removed);
-		if(removed) {
-			console.debug('Room.timeline', toStartOfTimeline, removed);
-			return;
-		}
-
-		if (!room) return;
-=======
 		const phRoom = rooms.addRoom(new Room(matrixRoom));
->>>>>>> ad7de563
 
 		if (event.event.type === 'm.room.message' && event.event.content?.msgtype === 'm.text') {
 			event.event = eventTimeLineHandler.transformEventContent(event.event as Partial<TEvent>);
