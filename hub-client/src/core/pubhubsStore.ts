--- conflicted
+++ resolved
@@ -1,19 +1,14 @@
 import { defineStore } from 'pinia';
 
-<<<<<<< HEAD
 import {
 	User as MatrixUser,
 	MatrixClient,
-	ContentHelpers,
+	MatrixEvent,ContentHelpers,
 	MatrixError,
 	IStateEventWithRoomId
 } from 'matrix-js-sdk';
 
-
-=======
-import { User as MatrixUser, MatrixClient, MatrixEvent, ContentHelpers, MatrixError, IStateEventWithRoomId } from 'matrix-js-sdk';
 import Room from '@/model/rooms/Room';
->>>>>>> ad7de563
 import { Authentication } from '@/core/authentication';
 import { Events } from '@/core/events';
 import { useSettings, User, useUser, useRooms, useConnection, RoomType, TPublicRoom } from '@/store/store';
@@ -326,7 +321,6 @@
 			await this.client.sendEvent(roomId, 'm.room.message', content);
 		},
 
-<<<<<<< HEAD
 		// High level functions, whe call the function now per room.
 		// TODO: Think about this because then we can have multiple calls per room which is fine, I guess?
 		async setupVideoCallRoom(roomId: string) {
@@ -358,7 +352,8 @@
 				await groupCall.terminate(true);
 				// TODO: This terminates the entire call, people should react to that
 			}
-=======
+		},
+
 		async sendReadReceipt(event: MatrixEvent) {
 			if (!event) return;
 			const loggedInUser = useUser();
@@ -380,7 +375,6 @@
 				ask_disclosure_message: askDisclosureMessage,
 			};
 			await this.client.sendEvent(roomId, 'm.room.message', content);
->>>>>>> ad7de563
 		},
 
 		// Sends acknowledgement to synapse about the message has been read.
