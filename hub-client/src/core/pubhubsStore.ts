--- conflicted
+++ resolved
@@ -20,7 +20,6 @@
 import {ReceiptType} from 'matrix-js-sdk/lib/@types/read_receipts';
 
 const usePubHubs = defineStore('pubhubs', {
-<<<<<<< HEAD
     state: () => ({
         Auth: new Authentication(),
         client: {} as MatrixClient,
@@ -64,374 +63,6 @@
                         api_synapse.setAccessToken(this.Auth.getAccessToken());
                         api_matrix.setAccessToken(this.Auth.getAccessToken());
                     });
-=======
-	state: () => ({
-		Auth: new Authentication(),
-		client: {} as MatrixClient,
-	}),
-
-	getters: {
-		getBaseUrl(state) {
-			return state.Auth.getBaseUrl();
-		},
-	},
-
-	actions: {
-		centralLogin() {
-			// @ts-ignore
-			const centralLoginUrl = _env.PARENT_URL + '/login';
-			window.top?.location.replace(centralLoginUrl);
-		},
-
-		async login() {
-			console.log('PubHubs.login');
-			this.Auth.login()
-				.then((x) => {
-					// console.log('PubHubs.logged in (X)');
-					this.client = x as MatrixClient;
-					const events = new Events(this.client as MatrixClient);
-					events.initEvents();
-				})
-				.then(() => {
-					// console.log('PubHubs.logged in ()');
-					const connection = useConnection();
-					connection.on();
-					const user = useUser();
-					const newUser = this.client.getUser(user.user.userId);
-					if (newUser !== null) {
-						user.setUser(newUser as User);
-						user.fetchDisplayName(this.client as MatrixClient)
-							.then(() => user.fetchIsAdministrator(this.client as MatrixClient))
-							.then(() => {
-								api_synapse.setAccessToken(this.Auth.getAccessToken());
-								api_matrix.setAccessToken(this.Auth.getAccessToken());
-							});
-					}
-				})
-				.catch((error) => {
-					if (typeof error === 'string' && error.indexOf('M_FORBIDDEN') < 0) {
-						console.debug('ERROR:', error);
-					}
-				});
-		},
-
-		logout() {
-			this.Auth.logout();
-		},
-
-		updateLoggedInStatusBasedOnGlobalStatus(globalLoginTime: string) {
-			this.Auth.updateLoggedInStatusBasedOnGlobalStatus(globalLoginTime);
-		},
-
-		async updateRooms() {
-			const rooms = useRooms();
-			const currentRooms = this.client.getRooms();
-			console.log('PubHubs.updateRooms');
-			rooms.updateRoomsWithMatrixRooms(currentRooms);
-			rooms.roomsLoaded = true;
-			await rooms.fetchPublicRooms();
-		},
-
-		/**
-		 * Helpers
-		 */
-
-		showDialog(message: string) {
-			alert(message);
-		},
-
-		showError(error: string | MatrixError) {
-			if (typeof error !== 'string') {
-				if (error.errcode !== 'M_FORBIDDEN') {
-					this.showDialog(error.data.error as string);
-				} else {
-					console.log(error);
-				}
-			} else {
-				this.showDialog('Unfortanatly an error occured. Please contact the developers.\n\n' + error.toString);
-			}
-		},
-
-		/**
-		 * Wrapper methods for matrix client
-		 */
-
-		async getPublicRooms(search: string) {
-			return await this.client.publicRooms({
-				limit: 10,
-				filter: {
-					generic_search_term: search,
-				},
-			});
-		},
-
-		async getAllPublicRooms(): Promise<TPublicRoom[]> {
-			let publicRoomsResponse = await this.client.publicRooms();
-			let public_rooms = publicRoomsResponse.chunk;
-
-			// DANGER this while loop turns infinite when the generated public rooms request is a POST request.
-			// this happens when the optional 'options' parameter is supplied to 'this.client.publicRooms'. Then the
-			// pagination doesn't work anymore and the loop becomes infinite.
-			while (publicRoomsResponse.next_batch) {
-				publicRoomsResponse = await this.client.publicRooms({
-					since: publicRoomsResponse.next_batch,
-				});
-				public_rooms = public_rooms.concat(publicRoomsResponse.chunk);
-			}
-
-			return public_rooms;
-		},
-
-		/**
-		 * Uses the client to join a room (a no op when already a member) and updates the rooms in the store. Can throw
-		 * an error.
-		 * @param room_id - a room id
-		 * @throws error - an error when something goes wrong joining the room. For example a forbidden respons or a rate limited
-		 * response
-		 */
-		async joinRoom(room_id: string) {
-			await this.client.joinRoom(room_id);
-			this.updateRooms();
-		},
-
-		async invite(room_id: string, user_id: string, reason = undefined) {
-			await this.client.invite(room_id, user_id, reason);
-		},
-
-		async createRoom(options: any): Promise<{ room_id: string }> {
-			const room = await this.client.createRoom(options);
-			this.updateRooms();
-			return room;
-		},
-
-		async createPrivateRoomWith(other: any): Promise<{ room_id: string } | null> {
-			const user = useUser();
-			const me = user.user as User;
-			const memberIds = [me.userId, other.userId];
-			const rooms = useRooms();
-			let existingRoomId = rooms.privateRoomWithMembersExist(memberIds);
-
-			// Try joining existing
-			if (existingRoomId !== false) {
-				try {
-					await this.client.joinRoom(existingRoomId as string);
-					return { room_id: existingRoomId as string };
-				} catch (error) {
-					existingRoomId = false;
-				}
-			}
-
-			// If realy not exists, create new
-			if (existingRoomId === false) {
-				const room = await this.createRoom({
-					name: `${me.userId},${other.userId}`,
-					visibility: 'private',
-					invite: [other.userId],
-					is_direct: true,
-					creation_content: { type: RoomType.PH_MESSAGES_DM },
-					topic: `PRIVATE: ${me.userId}, ${other.userId}`,
-					history_visibility: 'shared',
-					guest_can_join: false,
-				});
-				// Returns invalid user id - 400, when no such user. So nice
-				return room;
-			}
-			return null;
-		},
-
-		async renameRoom(roomId: string, name: string) {
-			await this.client.setRoomName(roomId, name);
-			this.updateRooms();
-		},
-
-		async setTopic(roomId: string, topic: string) {
-			await this.client.setRoomTopic(roomId, topic);
-			this.updateRooms();
-		},
-
-		async leaveRoom(roomId: string) {
-			await this.client.leave(roomId);
-			const rooms = useRooms();
-			rooms.room(roomId)?.setHidden(true);
-			this.updateRooms();
-		},
-
-		/**
-		 * Adds users which are mentioned by '@' in the message to m.mentions field, mutating the content argument.
-		 */
-		async _addUserMentionsToMessageContent(content: TTextMessageEventContent) {
-			if (content.body.includes('@')) {
-				const users = await this.getUsers();
-				let mentionedUsersName = [];
-				const mentionedUsers = content.body.split('@');
-				mentionedUsersName = users
-					.filter((user) => {
-						return mentionedUsers.some((menUser: any) => user.rawDisplayName !== undefined && (menUser.includes(user.rawDisplayName) || menUser === user.rawDisplayName));
-					})
-					.map((users) => users.userId)
-					.filter((displayName): displayName is string => displayName !== undefined);
-
-				content['m.mentions']['user_ids'] = content['m.mentions']['user_ids'].concat(mentionedUsersName);
-			}
-		},
-
-		_createEmptyMentions(): TMentions {
-			return {
-				room: false,
-				user_ids: [],
-			};
-		},
-
-		/**
-		 * Mutates the message content appropriately to become a reply to the inReplyTo event.
-		 */
-		_addInReplyToToMessageContent(content: TTextMessageEventContent, inReplyTo: TMessageEvent) {
-			// todo: fix in new version of replies (issue #313)
-			//@ts-ignore
-			content['m.relates_to'] = { 'm.in_reply_to': { event_id: inReplyTo.event_id, x_event_copy: structuredClone(inReplyTo) } };
-
-			// Don't save inReplyTo of inReplyTo event.
-			// todo: fix in new version of replies (issue #313)
-			//@ts-ignore
-			delete content['m.relates_to']?.['m.in_reply_to']?.x_event_copy?.content?.['m.relates_to']?.['m.in_reply_to']?.x_event_copy;
-
-			// Mention appropriate users
-
-			if (
-				inReplyTo.content.msgtype === 'm.text' &&
-				// For backwards compatibility
-				inReplyTo.content['m.mentions']
-			) {
-				const newUsers = [...inReplyTo.content['m.mentions'].user_ids, inReplyTo.sender];
-				content['m.mentions'].user_ids.concat(newUsers);
-			}
-		},
-
-		async _constructMessageContent(text: string, inReplyTo?: TMessageEvent): Promise<TTextMessageEventContent> {
-			let content = ContentHelpers.makeTextMessage(text) as TTextMessageEventContent;
-
-			const cleanText = hasHtml(text);
-			if (typeof cleanText === 'string') {
-				const html = sanitizeHtml(text);
-				content = ContentHelpers.makeHtmlMessage(cleanText, html) as TTextMessageEventContent;
-			}
-
-			// content should have TTextMessageEventContent type after this step (and not before), but don't know how to change type.
-			content['m.mentions'] = this._createEmptyMentions();
-
-			await this._addUserMentionsToMessageContent(content);
-
-			// If the message is a reply to another event.
-			if (inReplyTo) {
-				this._addInReplyToToMessageContent(content, inReplyTo);
-			}
-
-			return content;
-		},
-
-		/**
-		 * @param roomId
-		 * @param text
-		 * @param inReplyTo Possible event to which the new message replies.
-		 */
-		async addMessage(roomId: string, text: string, inReplyTo?: TMessageEvent) {
-			const rooms = useRooms();
-			const room = rooms.room(roomId);
-			if (room) {
-				if (room.isPrivateRoom()) {
-					// (re)invite other members
-					const notInvitedMembersIds = room.notInvitedMembersIdsOfPrivateRoom();
-					if (notInvitedMembersIds.length > 0) {
-						for (let index = 0; index < notInvitedMembersIds.length; index++) {
-							const memberId = notInvitedMembersIds[index];
-							this.invite(roomId, memberId);
-						}
-					}
-				}
-			}
-
-			const content = await this._constructMessageContent(text, inReplyTo);
-
-			// ?Are we catching this for a reason?
-			try {
-				await this.client.sendEvent(roomId, 'm.room.message', content, '');
-			} catch (error) {
-				console.log(error);
-			}
-		},
-
-		async addSignedMessage(roomId: string, signedMessage: YiviSigningSessionResult) {
-			const content = {
-				msgtype: 'pubhubs.signed_message',
-				body: 'signed message',
-				signed_message: signedMessage,
-			};
-			await this.client.sendEvent(roomId, 'm.room.message', content);
-		},
-
-		async sendReadReceipt(event: MatrixEvent) {
-			if (!event) return;
-			const loggedInUser = useUser();
-			const content = {
-				'm.read': {
-					[loggedInUser.user.userId]: {
-						ts: event.localTimestamp,
-						thread_id: 'main',
-					},
-				},
-			};
-			await this.client.sendReceipt(event, ReceiptType.Read, content);
-		},
-
-		async sendPrivateReceipt(event: MatrixEvent) {
-			if (!event) return;
-			const loggedInUser = useUser();
-			const content = {
-				'm.read.private': {
-					[loggedInUser.user.userId]: {
-						ts: event.localTimestamp,
-						thread_id: 'main',
-					},
-				},
-			};
-			await this.client.sendReceipt(event, ReceiptType.ReadPrivate, content);
-		},
-
-		async addAskDisclosureMessage(roomId: string, body: string, askDisclosureMessage: AskDisclosureMessage) {
-			const content = {
-				msgtype: 'pubhubs.ask_disclosure_message',
-				body: body,
-				ask_disclosure_message: askDisclosureMessage,
-			};
-			await this.client.sendEvent(roomId, 'm.room.message', content);
-		},
-
-		async addImage(roomId: string, uri: string) {
-			try {
-				await this.client.sendImageMessage(roomId, uri, undefined);
-			} catch (error) {
-				console.log(error);
-			}
-		},
-
-		async addFile(roomId: string, file: File, uri: string) {
-			const content = {
-				body: file.name,
-				filename: file.name,
-				info: {
-					mimetype: file.type,
-					size: file.size,
-				},
-				msgtype: 'm.file',
-				url: uri,
-			};
-			try {
-				await this.client.sendEvent(roomId, 'm.room.message', content);
-			} catch (error) {
-				console.log(error);
-			}
-		},
->>>>>>> d8179ec3
 
 			} catch (error) {
 				if (typeof error == 'string' && error.indexOf('M_FORBIDDEN') < 0) {
@@ -449,10 +80,10 @@
         },
 
         async updateRooms() {
-            console.log('PubHubs.updateRooms');
+
             const rooms = useRooms();
-            const currentRooms = this.client.getRooms();
-            rooms.updateRoomsWithMatrixRooms(currentRooms);
+            const currentRooms = this.client.getRooms();console.log('PubHubs.updateRooms');
+            rooms.updateRoomsWithMatrixRooms(currentRooms);rooms.roomsLoaded = true;
             await rooms.fetchPublicRooms();
         },
 
@@ -546,7 +177,7 @@
             }
 
             // If realy not exists, create new
-            if (existingRoomId == false) {
+            if (existingRoomId === false) {
                 const room = await this.createRoom({
                     name: `${me.userId},${other.userId}`,
                     visibility: 'private',
@@ -577,7 +208,7 @@
             await this.client.leave(roomId);
             const rooms = useRooms();
             rooms.room(roomId)?.setHidden(true);
-            // this.updateRooms();
+             this.updateRooms();
         },
 
         /**
@@ -590,9 +221,9 @@
                 const mentionedUsers = content.body.split('@');
                 mentionedUsersName = users
                     .filter((user) => {
-                        return mentionedUsers.some((menUser: any) => user.rawDisplayName != undefined && (menUser.includes(user.rawDisplayName) || menUser === user.rawDisplayName));
+                        return mentionedUsers.some((menUser: any) => user.rawDisplayName !== undefined && (menUser.includes(user.rawDisplayName) || menUser === user.rawDisplayName));
                     })
-                    .map((users) => users.rawDisplayName)
+                    .map((users) => users.userId)
                     .filter((displayName): displayName is string => displayName !== undefined);
 
                 content['m.mentions']['user_ids'] = content['m.mentions']['user_ids'].concat(mentionedUsersName);
@@ -627,7 +258,7 @@
             // Mention appropriate users
 
             if (
-                inReplyTo.content.msgtype == 'm.text' &&
+                inReplyTo.content.msgtype === 'm.text' &&
                 // For backwards compatibility
                 inReplyTo.content['m.mentions']
             ) {
@@ -640,7 +271,7 @@
             let content = ContentHelpers.makeTextMessage(text) as TTextMessageEventContent;
 
             const cleanText = hasHtml(text);
-            if (typeof cleanText == 'string') {
+            if (typeof cleanText === 'string') {
                 const html = sanitizeHtml(text);
                 content = ContentHelpers.makeHtmlMessage(cleanText, html) as TTextMessageEventContent;
             }
@@ -744,7 +375,19 @@
             await this.client.sendReceipt(event, ReceiptType.Read, content);
         },
 
-        async addAskDisclosureMessage(roomId: string, body: string, askDisclosureMessage: AskDisclosureMessage) {
+        async sendPrivateReceipt(event: MatrixEvent) {
+			if (!event) return;
+			const loggedInUser = useUser();
+			const content = {
+				'm.read.private': {
+					[loggedInUser.user.userId]: {
+						ts: event.localTimestamp,
+						thread_id: 'main',
+					},
+				},
+			};
+			await this.client.sendReceipt(event, ReceiptType.ReadPrivate, content);
+		},async addAskDisclosureMessage(roomId: string, body: string, askDisclosureMessage: AskDisclosureMessage) {
             const content = {
                 msgtype: 'pubhubs.ask_disclosure_message',
                 body: body,
@@ -753,60 +396,7 @@
             await this.client.sendEvent(roomId, 'm.room.message', content);
         },
 
-        // Sends acknowledgement to synapse about the message has been read.
-        // We also store the timestamp in localstorage to avoid any inaccuracy of timestamp comparision.
-        // SEE our algorithm for receipt acknowledgement in room.ts / unreadMessageCounter
-        async sendAcknowledgementReceipt(userId: string) {
-            const receiptTimeStamp = Date.now();
-            const rooms = useRooms();
-            const roomId = rooms.currentRoom?.roomId!;
-
-            // If we already have unread messages in the room and we haven't seen them, then no need to send a receipt.
-            if (rooms.currentRoom?.numUnreadMessages != 0) {
-                return;
-            }
-
-            const content = {
-                'm.read': {
-                    [userId]: {
-                        ts: receiptTimeStamp,
-                        thread_id: undefined,
-                    },
-                },
-            };
-
-            // Retrieve existing data from localStorage
-            const storedDataString = localStorage.getItem('receiptTS');
-            let storedData: { roomId: string; timestamp: number }[] = [];
-
-            if (storedDataString) {
-                try {
-                    storedData = JSON.parse(storedDataString);
-                } catch (error) {
-                    console.error('Error parsing data from localStorage:', error);
-                }
-            }
-
-            // Find the index of the existing entry based on roomId
-            const existingIndex = storedData.findIndex((data) => data.roomId === roomId);
-
-            if (existingIndex !== -1) {
-                // Update the timestamp of the existing entry
-                storedData[existingIndex].timestamp = receiptTimeStamp;
-            } else {
-                // If no existing entry found, add a new one
-                const roomData = {roomId, timestamp: receiptTimeStamp};
-                storedData.push(roomData);
-            }
-
-            // Save the updated data back to localStorage
-            localStorage.setItem('receiptTS', JSON.stringify(storedData));
-            try {
-                await this.client.sendEvent(roomId, 'm.receipt', content);
-            } catch (err) {
-                console.log(err);
-            }
-        },
+
 
         async addImage(roomId: string, uri: string) {
             try {
