import {defineStore} from 'pinia';

import {
    User as MatrixUser,
    MatrixClient,
    MatrixEvent, ContentHelpers,
    MatrixError,
    IStateEventWithRoomId
} from 'matrix-js-sdk';

<<<<<<< HEAD
=======
import { User as MatrixUser, MatrixClient, MatrixEvent, ContentHelpers, MatrixError, IStateEventWithRoomId, EventTimeline } from 'matrix-js-sdk';
>>>>>>> af8a3603
import Room from '@/model/rooms/Room';
import {Authentication} from '@/core/authentication';
import {Events} from '@/core/events';
import {useSettings, User, useUser, useRooms, useConnection, RoomType, TPublicRoom} from '@/store/store';

<<<<<<< HEAD
import {hasHtml, sanitizeHtml} from '@/core/sanitizer';
import {api_synapse, api_matrix} from '@/core/api';
import {YiviSigningSessionResult, AskDisclosureMessage} from '@/lib/signedMessages';
import {TMentions, TTextMessageEventContent, TMessageEvent} from '@/model/events/TMessageEvent';
import {ReceiptType} from 'matrix-js-sdk/lib/@types/read_receipts';
import {toRaw} from "vue";

const usePubHubs = defineStore('pubhubs', {
    state: () => ({
        Auth: new Authentication(),
        client: {} as MatrixClient,
    }),

    getters: {
        getBaseUrl(state) {
            return state.Auth.getBaseUrl();
        },
    },

    actions: {
        centralLogin() {
            // @ts-ignore
            const centralLoginUrl = _env.PARENT_URL + '/login';
            window.top?.location.replace(centralLoginUrl);
        },

        async login() {
			try {
				const x = await this.Auth.login();
                this.client = x as MatrixClient;
=======
import { hasHtml, sanitizeHtml } from '@/core/sanitizer';
import { api_synapse, api_matrix } from '@/core/api';
import { YiviSigningSessionResult, AskDisclosureMessage } from '@/lib/signedMessages';
import { TMentions, TTextMessageEventContent, TMessageEvent } from '@/model/events/TMessageEvent';
import { ReceiptType } from 'matrix-js-sdk/lib/@types/read_receipts';
import { TSearchParameters, TSearchResult } from '@/model/model';

const usePubHubs = defineStore('pubhubs', {
	state: () => ({
		Auth: new Authentication(),
		client: {} as MatrixClient,
	}),

	getters: {
		getBaseUrl(state) {
			return state.Auth.getBaseUrl();
		},
	},

	actions: {
		centralLogin() {
			// @ts-ignore
			const centralLoginUrl = _env.PARENT_URL + '/login';
			window.top?.location.replace(centralLoginUrl);
		},

		async login() {
			console.log('PubHubs.login');
			this.Auth.login()
				.then((x) => {
					// console.log('PubHubs.logged in (X)');
					this.client = x as MatrixClient;
					const events = new Events(this.client as MatrixClient);
					events.initEvents();
				})
				.then(() => {
					// console.log('PubHubs.logged in ()');
					const connection = useConnection();
					connection.on();
					const user = useUser();
					const newUser = this.client.getUser(user.user.userId);
					if (newUser !== null) {
						user.setUser(newUser as User);
						user.fetchDisplayName(this.client as MatrixClient)
							.then(() => user.fetchIsAdministrator(this.client as MatrixClient))
							.then(() => {
								api_synapse.setAccessToken(this.Auth.getAccessToken()!); //Since user isn't null, we expect there to be an access token.
								api_matrix.setAccessToken(this.Auth.getAccessToken()!);
							})
							.then(() => {
								this.updateRooms();
							});
					}
				})
				.catch((error) => {
					if (typeof error === 'string' && error.indexOf('M_FORBIDDEN') < 0) {
						console.debug('ERROR:', error);
					}
				});
		},

		logout() {
			this.Auth.logout();
		},

		async updateRooms() {
			const rooms = useRooms();
			const joinedRooms = (await this.client.getJoinedRooms()).joined_rooms;
			const currentRooms = this.client.getRooms().filter((room) => joinedRooms.indexOf(room.roomId) !== -1);
			console.log('PubHubs.updateRooms');
			rooms.updateRoomsWithMatrixRooms(currentRooms);
			rooms.roomsLoaded = true;
			await rooms.fetchPublicRooms();
		},

		/**
		 * Helpers
		 */

		showDialog(message: string) {
			alert(message);
		},

		showError(error: string | MatrixError) {
			if (typeof error !== 'string') {
				if (error.errcode !== 'M_FORBIDDEN') {
					this.showDialog(error.data.error as string);
				} else {
					console.log(error);
				}
			} else {
				this.showDialog('Unfortanatly an error occured. Please contact the developers.\n\n' + error.toString);
			}
		},

		/**
		 * Wrapper methods for matrix client
		 */

		async getPublicRooms(search: string) {
			return await this.client.publicRooms({
				limit: 10,
				filter: {
					generic_search_term: search,
				},
			});
		},

		async getAllPublicRooms(): Promise<TPublicRoom[]> {
			if (!this.client.publicRooms) {
				return [];
			}
			let publicRoomsResponse = await this.client.publicRooms();
			let public_rooms = publicRoomsResponse.chunk;

			// DANGER this while loop turns infinite when the generated public rooms request is a POST request.
			// this happens when the optional 'options' parameter is supplied to 'this.client.publicRooms'. Then the
			// pagination doesn't work anymore and the loop becomes infinite.
			while (publicRoomsResponse.next_batch) {
				publicRoomsResponse = await this.client.publicRooms({
					since: publicRoomsResponse.next_batch,
				});
				public_rooms = public_rooms.concat(publicRoomsResponse.chunk);
			}

			return public_rooms;
		},

		/**
		 * Uses the client to join a room (a no op when already a member) and updates the rooms in the store. Can throw
		 * an error.
		 * @param room_id - a room id
		 * @throws error - an error when something goes wrong joining the room. For example a forbidden respons or a rate limited
		 * response
		 */
		async joinRoom(room_id: string) {
			await this.client.joinRoom(room_id);
			this.updateRooms();
		},

		async invite(room_id: string, user_id: string, reason = undefined) {
			await this.client.invite(room_id, user_id, reason);
		},

		async createRoom(options: any): Promise<{ room_id: string }> {
			const room = await this.client.createRoom(options);
			this.updateRooms();
			return room;
		},

		async createPrivateRoomWith(other: any): Promise<{ room_id: string } | null> {
			const user = useUser();
			const me = user.user as User;
			const memberIds = [me.userId, other.userId];
			const rooms = useRooms();
			let existingRoomId = rooms.privateRoomWithMembersExist(memberIds);

			// Try joining existing
			if (existingRoomId !== false) {
				try {
					await this.client.joinRoom(existingRoomId as string);
					return { room_id: existingRoomId as string };
				} catch (error) {
					existingRoomId = false;
				}
			}

			// If realy not exists, create new
			if (existingRoomId === false) {
				const room = await this.createRoom({
					name: `${me.userId},${other.userId}`,
					visibility: 'private',
					invite: [other.userId],
					is_direct: true,
					creation_content: { type: RoomType.PH_MESSAGES_DM },
					topic: `PRIVATE: ${me.userId}, ${other.userId}`,
					history_visibility: 'shared',
					guest_can_join: false,
				});
				// Returns invalid user id - 400, when no such user. So nice
				return room;
			}
			return null;
		},

		async renameRoom(roomId: string, name: string) {
			await this.client.setRoomName(roomId, name);
			this.updateRooms();
		},

		async setTopic(roomId: string, topic: string) {
			await this.client.setRoomTopic(roomId, topic);
			this.updateRooms();
		},

		async leaveRoom(roomId: string) {
			await this.client.leave(roomId);
			this.updateRooms();
		},

		/**
		 * Adds users which are mentioned by '@' in the message to m.mentions field, mutating the content argument.
		 */
		async _addUserMentionsToMessageContent(content: TTextMessageEventContent) {
			if (content.body.includes('@')) {
				const users = await this.getUsers();
				let mentionedUsersName = [];
				const mentionedUsers = content.body.split('@');
				mentionedUsersName = users
					.filter((user) => {
						return mentionedUsers.some((menUser: any) => user.rawDisplayName !== undefined && (menUser.includes(user.rawDisplayName) || menUser === user.rawDisplayName));
					})
					.map((users) => users.userId)
					.filter((displayName): displayName is string => displayName !== undefined);

				content['m.mentions']['user_ids'] = content['m.mentions']['user_ids'].concat(mentionedUsersName);
			}
		},

		_createEmptyMentions(): TMentions {
			return {
				room: false,
				user_ids: [],
			};
		},

		/**
		 * Mutates the message content appropriately to become a reply to the inReplyTo event.
		 */
		_addInReplyToToMessageContent(content: TTextMessageEventContent, inReplyTo: TMessageEvent) {
			// todo: fix in new version of replies (issue #313)
			//@ts-ignore
			content['m.relates_to'] = { 'm.in_reply_to': { event_id: inReplyTo.event_id, x_event_copy: structuredClone(inReplyTo) } };

			// Don't save inReplyTo of inReplyTo event.
			// todo: fix in new version of replies (issue #313)
			//@ts-ignore
			delete content['m.relates_to']?.['m.in_reply_to']?.x_event_copy?.content?.['m.relates_to']?.['m.in_reply_to']?.x_event_copy;

			// Mention appropriate users

			if (
				inReplyTo.content.msgtype === 'm.text' &&
				// For backwards compatibility
				inReplyTo.content['m.mentions']
			) {
				const newUsers = [...inReplyTo.content['m.mentions'].user_ids, inReplyTo.sender];
				content['m.mentions'].user_ids.concat(newUsers);
			}
		},

		async _constructMessageContent(text: string, inReplyTo?: TMessageEvent): Promise<TTextMessageEventContent> {
			let content = ContentHelpers.makeTextMessage(text) as TTextMessageEventContent;
>>>>>>> af8a3603

				const events = new Events(toRaw(this.client) as MatrixClient);
				await events.initEvents();

				const connection = useConnection();
				connection.on();

				const user = useUser();
				const newUser = this.client.getUser(user.user.userId);

                if(!newUser) {
                    throw new Error('User not found');
                }

                user.setUser(newUser as User);
                user.fetchDisplayName(this.client as MatrixClient)
                    .then(() => user.fetchIsAdministrator(this.client as MatrixClient))
                    .then(() => {
                        api_synapse.setAccessToken(this.Auth.getAccessToken());
                        api_matrix.setAccessToken(this.Auth.getAccessToken());
                    });

			} catch (error) {
				if (typeof error == 'string' && error.indexOf('M_FORBIDDEN') < 0) {
					console.debug('ERROR:', error);
				}
			}
        },

        logout() {
            this.Auth.logout();
        },

        updateLoggedInStatusBasedOnGlobalStatus(globalLoginTime: string) {
            this.Auth.updateLoggedInStatusBasedOnGlobalStatus(globalLoginTime);
        },

        async updateRooms() {

            const rooms = useRooms();
            const joinedRooms = (await this.client.getJoinedRooms()).joined_rooms;
			const currentRooms = this.client.getRooms().filter((room) => joinedRooms.indexOf(room.roomId) !== -1);console.log('PubHubs.updateRooms');
            rooms.updateRoomsWithMatrixRooms(currentRooms);rooms.roomsLoaded = true;
            await rooms.fetchPublicRooms();
        },

        /**
         * Helpers
         */

        showDialog(message: string) {
            alert(message);
        },

        showError(error: string | MatrixError) {
            if (typeof error !== 'string') {
                if (error.errcode !== 'M_FORBIDDEN') {
                    this.showDialog(error.data.error as string);
                } else {
                    console.log(error);
                }
            } else {
                this.showDialog('Unfortanatly an error occured. Please contact the developers.\n\n' + error.toString);
            }
        },

        /**
         * Wrapper methods for matrix client
         */

        async getPublicRooms(search: string) {
            return await this.client.publicRooms({
                limit: 10,
                filter: {
                    generic_search_term: search,
                },
            });
        },

        async getAllPublicRooms(): Promise<TPublicRoom[]> {
            let publicRoomsResponse = await this.client.publicRooms();
            let public_rooms = publicRoomsResponse.chunk;

            // DANGER this while loop turns infinite when the generated public rooms request is a POST request.
            // this happens when the optional 'options' parameter is supplied to 'this.client.publicRooms'. Then the
            // pagination doesn't work anymore and the loop becomes infinite.
            while (publicRoomsResponse.next_batch) {
                publicRoomsResponse = await this.client.publicRooms({
                    since: publicRoomsResponse.next_batch,
                });
                public_rooms = public_rooms.concat(publicRoomsResponse.chunk);
            }

            return public_rooms;
        },

        /**
         * Uses the client to join a room (a no op when already a member) and updates the rooms in the store. Can throw
         * an error.
         * @param room_id - a room id
         * @throws error - an error when something goes wrong joining the room. For example a forbidden respons or a rate limited
         * response
         */
        async joinRoom(room_id: string) {
            await this.client.joinRoom(room_id);
            this.updateRooms();
        },

        async invite(room_id: string, user_id: string, reason = undefined) {
            await this.client.invite(room_id, user_id, reason);
        },

        async createRoom(options: any): Promise<{ room_id: string }> {
            const room = await this.client.createRoom(options);
            this.updateRooms();
            return room;
        },

        async createPrivateRoomWith(other: any): Promise<{ room_id: string } | null> {
            const user = useUser();
            const me = user.user as User;
            const memberIds = [me.userId, other.userId];
            const rooms = useRooms();
            let existingRoomId = rooms.privateRoomWithMembersExist(memberIds);

            // Try joining existing
            if (existingRoomId !== false) {
                try {
                    await this.client.joinRoom(existingRoomId as string);
                    return {room_id: existingRoomId as string};
                } catch (error) {
                    existingRoomId = false;
                }
            }

            // If realy not exists, create new
            if (existingRoomId === false) {
                const room = await this.createRoom({
                    name: `${me.userId},${other.userId}`,
                    visibility: 'private',
                    invite: [other.userId],
                    is_direct: true,
                    creation_content: {type: RoomType.PH_MESSAGES_DM},
                    topic: `PRIVATE: ${me.userId}, ${other.userId}`,
                    history_visibility: 'shared',
                    guest_can_join: false,
                    initial_state: [{
                        type: "m.room.encryption",
                        state_key: "",
                        content: {
                            algorithm: "m.megolm.v1.aes-sha2",
                        },
                    }],
                });
                // Returns invalid user id - 400, when no such user. So nice
                return room;
            }
            return null;
        },

        async renameRoom(roomId: string, name: string) {
            await this.client.setRoomName(roomId, name);
            this.updateRooms();
        },

        async setTopic(roomId: string, topic: string) {
            await this.client.setRoomTopic(roomId, topic);
            this.updateRooms();
        },

        async leaveRoom(roomId: string) {
            await this.client.leave(roomId);

             this.updateRooms();
        },

        /**
         * Adds users which are mentioned by '@' in the message to m.mentions field, mutating the content argument.
         */
        async _addUserMentionsToMessageContent(content: TTextMessageEventContent) {
            if (content.body.includes('@')) {
                const users = await this.getUsers();
                let mentionedUsersName = [];
                const mentionedUsers = content.body.split('@');
                mentionedUsersName = users
                    .filter((user) => {
                        return mentionedUsers.some((menUser: any) => user.rawDisplayName !== undefined && (menUser.includes(user.rawDisplayName) || menUser === user.rawDisplayName));
                    })
                    .map((users) => users.userId)
                    .filter((displayName): displayName is string => displayName !== undefined);

                content['m.mentions']['user_ids'] = content['m.mentions']['user_ids'].concat(mentionedUsersName);
            }
        },

        _createEmptyMentions(): TMentions {
            return {
                room: false,
                user_ids: [],
            };
        },

        /**
         * Mutates the message content appropriately to become a reply to the inReplyTo event.
         */
        _addInReplyToToMessageContent(content: TTextMessageEventContent, inReplyTo: TMessageEvent) {
            // todo: fix in new version of replies (issue #313)
            //@ts-ignore
            content['m.relates_to'] = {
                'm.in_reply_to': {
                    event_id: inReplyTo.event_id,
                    x_event_copy: structuredClone(inReplyTo)
                }
            };

            // Don't save inReplyTo of inReplyTo event.
            // todo: fix in new version of replies (issue #313)
            //@ts-ignore
            delete content['m.relates_to']?.['m.in_reply_to']?.x_event_copy?.content?.['m.relates_to']?.['m.in_reply_to']?.x_event_copy;

            // Mention appropriate users

            if (
                inReplyTo.content.msgtype === 'm.text' &&
                // For backwards compatibility
                inReplyTo.content['m.mentions']
            ) {
                const newUsers = [...inReplyTo.content['m.mentions'].user_ids, inReplyTo.sender];
                content['m.mentions'].user_ids.concat(newUsers);
            }
        },

        async _constructMessageContent(text: string, inReplyTo?: TMessageEvent): Promise<TTextMessageEventContent> {
            let content = ContentHelpers.makeTextMessage(text) as TTextMessageEventContent;

            const cleanText = hasHtml(text);
            if (typeof cleanText === 'string') {
                const html = sanitizeHtml(text);
                content = ContentHelpers.makeHtmlMessage(cleanText, html) as TTextMessageEventContent;
            }

            // content should have TTextMessageEventContent type after this step (and not before), but don't know how to change type.
            content['m.mentions'] = this._createEmptyMentions();

            await this._addUserMentionsToMessageContent(content);

            // If the message is a reply to another event.
            if (inReplyTo) {
                this._addInReplyToToMessageContent(content, inReplyTo);
            }

            return content;
        },

        /**
         * @param roomId
         * @param text
         * @param inReplyTo Possible event to which the new message replies.
         */
        async addMessage(roomId: string, text: string, inReplyTo?: TMessageEvent) {
            const rooms = useRooms();
            const room = rooms.room(roomId);
            if (room) {
                if (room.isPrivateRoom()) {
                    // (re)invite other members
                    const notInvitedMembersIds = room.notInvitedMembersIdsOfPrivateRoom();
                    if (notInvitedMembersIds.length > 0) {
                        for (let index = 0; index < notInvitedMembersIds.length; index++) {
                            const memberId = notInvitedMembersIds[index];
                            this.invite(roomId, memberId);
                        }
                    }
                }
            }

            const content = await this._constructMessageContent(text, inReplyTo);

            // ?Are we catching this for a reason?
            try {
                await this.client.sendEvent(roomId, 'm.room.message', content, '');
            } catch (error) {
                console.log(error);
            }
        },

        async addSignedMessage(roomId: string, signedMessage: YiviSigningSessionResult) {
            const content = {
                msgtype: 'pubhubs.signed_message',
                body: 'signed message',
                signed_message: signedMessage,
            };
            await this.client.sendEvent(roomId, 'm.room.message', content);
        },

        // High level functions, whe call the function now per room.
        // TODO: Think about this because then we can have multiple calls per room which is fine, I guess?
        async setupVideoCallRoom(roomId: string) {
            const rooms = useRooms();
            const calledRoom = rooms.rooms[roomId];

            if (calledRoom == undefined) {
                return;
            }
            // Setup and join the call
            calledRoom.setUpAndJoinMatrixVideoCall();

        },

        async leaveVideoCall(roomId: string) {
            const rooms = useRooms();
            const groupCall = this.client.getGroupCallForRoom(roomId);
            const calledRoom = rooms.rooms[roomId];

            if (groupCall && calledRoom) {
                calledRoom.leaveMatrixVideoCall();
            }
        },

        async terminateVideoCall(roomId: string) {
            const groupCall = this.client.getGroupCallForRoom(roomId);
            if (groupCall) {
                await groupCall.terminate(true);
                // TODO: This terminates the entire call, people should react to that
            }
        },

        async sendReadReceipt(event: MatrixEvent) {
            if (!event) return;
            const loggedInUser = useUser();
            const content = {
                'm.read': {
                    [loggedInUser.user.userId]: {
                        ts: event.localTimestamp,
                        thread_id: 'main',
                    },
                },
            };
            await this.client.sendReceipt(event, ReceiptType.Read, content);
        },

        async sendPrivateReceipt(event: MatrixEvent) {
			if (!event) return;
			const loggedInUser = useUser();
			const content = {
				'm.read.private': {
					[loggedInUser.user.userId]: {
						ts: event.localTimestamp,
						thread_id: 'main',
					},
				},
			};
			await this.client.sendReceipt(event, ReceiptType.ReadPrivate, content);
<<<<<<< HEAD
		},async addAskDisclosureMessage(roomId: string, body: string, askDisclosureMessage: AskDisclosureMessage) {
            const content = {
                msgtype: 'pubhubs.ask_disclosure_message',
                body: body,
                ask_disclosure_message: askDisclosureMessage,
            };
            await this.client.sendEvent(roomId, 'm.room.message', content);
        },



        async addImage(roomId: string, uri: string) {
            try {
                await this.client.sendImageMessage(roomId, uri, undefined);
            } catch (error) {
                console.log(error);
            }
        },

        async addFile(roomId: string, file: File, uri: string) {
            const content = {
                body: file.name,
                filename: file.name,
                info: {
                    mimetype: file.type,
                    size: file.size,
                },
                msgtype: 'm.file',
                url: uri,
            };
            try {
                await this.client.sendEvent(roomId, 'm.room.message', content);
            } catch (error) {
                console.log(error);
            }
        },

        async resendEvent(event: any) {
            const roomId = event.room_id;
            const type = event.type;
            const content = event.content;
            try {
                // Remove orginal event, to prevend double events
                const rooms = useRooms();
                rooms.currentRoom?.removeEvent(event.event_id);
                // Resend
                await this.client.sendEvent(roomId, type, content);
            } catch (error) {
                console.log(error);
            }
        },

        async changeDisplayName(name: string) {
            try {
                await this.client.setDisplayName(name);
            } catch (error: any) {
                this.showError(error);
            }
        },

        async changeAvatar(uri: string) {
            try {
                await this.client.setAvatarUrl(uri);
                //Quickly update the avatar url.
                await this.client.sendStateEvent('', 'm.room.avatar', {uri}, '');
            } catch (error: any) {
                this.showError(error);
            }
        },

        async getAvatarUrl() {
            const user = useUser();
            const url = await user.fetchAvatarUrl(this.client as MatrixClient);
            return url;
        },

        async findUsers(term: string): Promise<Array<any>> {
            const response = await this.client.searchUserDirectory({term: term});
            return response.results;
        },

        async getUsers(): Promise<Array<MatrixUser>> {
            const users = (await this.client.getUsers()) as Array<MatrixUser>;
            // Removed this hack @ 04 april 2024, if all seems well at next merge to stable, this can be removed permanent
            // Doesn't get all displaynames correct from database, this is a hack to change displayName to only the pseudonym
            // users = users.map((user) => {
            // 	if (user.userId === user.displayName) {
            // 		user.displayName = filters.extractPseudonym(user.userId);
            // 	}
            // 	return user;
            // });
            return users;
        },

        async getMembersOfRoom(room_id: string): Promise<{ [userId: string]: IStateEventWithRoomId[] }> {
            const response = await this.client.members(room_id);
            return response;
        },

        /**
         * Loads older events in a room.
         *
         * @returns {boolean} true if all events are loaded, false otherwise.
         */
        async loadOlderEvents(room: Room): Promise<boolean> {
            const settings = useSettings();

            const firstEvent = room.timelineGetEvents()[0];

            // If all messages are loaded, return.
            if (!firstEvent || firstEvent.getType() === 'm.room.create') return true;

            const timelineSet = room.getTimelineSets()[0];
            const eventId = firstEvent.getId();

            if (!eventId) throw new Error('Failed to load older events: EventId not found');

            const timeline = await this.client.getEventTimeline(timelineSet, eventId);
            if (!timeline) throw new Error('Failed to load older events: Timeline not found');

            if (!this.client.getRoom(room.roomId)) {
                //Sometimes the room is NOT fully initialized on client-side this call forces the client to update its rooms, including this one.
                //Our Room already exists (with its unready backing MatrixRoom), and we can mostly use it, but not to paginate the timeline.
                await this.updateRooms();
            }

            await this.client.paginateEventTimeline(timeline, {backwards: true, limit: settings.pagination});
            return false;
        },

        async loadToMessage(room: Room, eventId: string) {
            let eventTimeline = room.getTimelineForEvent(eventId);
            let i = 0;
            let allEventsLoaded = false;
            const searchLimit = 1000;

            while (!eventTimeline && !allEventsLoaded && i < searchLimit) {
                allEventsLoaded = await this.loadOlderEvents(room);
                eventTimeline = room.getTimelineForEvent(eventId);
                i++;
            }
        },
    },
=======
		},

		async addAskDisclosureMessage(roomId: string, body: string, askDisclosureMessage: AskDisclosureMessage) {
			const content = {
				msgtype: 'pubhubs.ask_disclosure_message',
				body: body,
				ask_disclosure_message: askDisclosureMessage,
			};
			await this.client.sendEvent(roomId, 'm.room.message', content);
		},

		async addImage(roomId: string, uri: string) {
			try {
				await this.client.sendImageMessage(roomId, uri, undefined);
			} catch (error) {
				console.log(error);
			}
		},

		async addFile(roomId: string, file: File, uri: string) {
			const content = {
				body: file.name,
				filename: file.name,
				info: {
					mimetype: file.type,
					size: file.size,
				},
				msgtype: 'm.file',
				url: uri,
			};
			try {
				await this.client.sendEvent(roomId, 'm.room.message', content);
			} catch (error) {
				console.log(error);
			}
		},

		async resendEvent(event: any) {
			const roomId = event.room_id;
			const type = event.type;
			const content = event.content;
			try {
				// Remove orginal event, to prevend double events
				const rooms = useRooms();
				rooms.currentRoom?.removeEvent(event.event_id);
				// Resend
				await this.client.sendEvent(roomId, type, content);
			} catch (error) {
				console.log(error);
			}
		},

		async changeDisplayName(name: string) {
			try {
				await this.client.setDisplayName(name);
			} catch (error: any) {
				this.showError(error);
			}
		},

		async changeAvatar(uri: string) {
			try {
				await this.client.setAvatarUrl(uri);
				//Quickly update the avatar url.
				await this.client.sendStateEvent('', 'm.room.avatar', { uri }, '');
			} catch (error: any) {
				this.showError(error);
			}
		},

		async getAvatarUrl() {
			const user = useUser();
			const url = await user.fetchAvatarUrl(this.client as MatrixClient);
			return url;
		},

		async findUsers(term: string): Promise<Array<any>> {
			const response = await this.client.searchUserDirectory({ term: term });
			return response.results;
		},

		async getUsers(): Promise<Array<MatrixUser>> {
			if (!this.client.getUsers) {
				return [];
			}
			const users = (await this.client.getUsers()) as Array<MatrixUser>;
			// Removed this hack @ 04 april 2024, if all seems well at next merge to stable, this can be removed permanent
			// Doesn't get all displaynames correct from database, this is a hack to change displayName to only the pseudonym
			// users = users.map((user) => {
			// 	if (user.userId === user.displayName) {
			// 		user.displayName = filters.extractPseudonym(user.userId);
			// 	}
			// 	return user;
			// });
			return users;
		},

		async getMembersOfRoom(room_id: string): Promise<{ [userId: string]: IStateEventWithRoomId[] }> {
			const response = await this.client.members(room_id);
			return response;
		},

		/**
		 * Performs search on content of given room
		 *
		 * @returns list of results as TSearchResult
		 */
		async searchRoomEvents(term: string, searchParameters: TSearchParameters) {
			if (!term || !term.length) return [];

			const response = await this.client.searchRoomEvents({ term: term, filter: { rooms: [searchParameters.roomId] } });
			return response.results.map(
				(result) =>
					({
						rank: result.rank,
						event_id: result.context.ourEvent.event.event_id!,
						event_type: result.context.ourEvent.event.type,
						event_body: result.context.ourEvent.event.content?.body,
						event_sender: result.context.ourEvent.event.sender,
					}) as TSearchResult,
			);
		},

		/**
		 *
		 * Paginates given timeline
		 *
		 * @param timeline
		 * @returns paginated event timeline
		 */
		async paginateEventTimeline(timeline: EventTimeline) {
			const settings = useSettings();
			return await this.client.paginateEventTimeline(timeline, { backwards: true, limit: settings.pagination });
		},

		/**
		 * Loads older events in a room.
		 *
		 * @returns {boolean} true if all events are loaded, false otherwise.
		 */
		async loadOlderEvents(room: Room): Promise<boolean> {
			const firstEvent = room.timelineGetEvents()[0];

			// If all messages are loaded, return.
			if (!firstEvent || firstEvent.getType() === 'm.room.create') return true;

			const timelineSet = room.getTimelineSets()[0];
			const eventId = firstEvent.getId();

			if (!eventId) throw new Error('Failed to load older events: EventId not found');

			const timeline = await this.client.getEventTimeline(timelineSet, eventId);

			if (!timeline) throw new Error('Failed to load older events: Timeline not found');

			if (!this.client.getRoom(room.roomId)) {
				//Sometimes the room is NOT fully initialized on client-side this call forces the client to update its rooms, including this one.
				//Our Room already exists (with its unready backing MatrixRoom), and we can mostly use it, but not to paginate the timeline.
				await this.updateRooms();
			}

			return false;
		},

		/**
		 * Loads newer events in a room.
		 *
		 * @returns {boolean} true if all events are loaded, false otherwise.
		 */
		async loadNewerEvents(room: Room): Promise<boolean> {
			const timelineEvents = room.timelineGetEvents();
			const lastEvent = timelineEvents[timelineEvents.length - 1];

			const newestEventId = room.timelineGetNewestMessageEventId();

			// If all messages are loaded, return.
			if (!lastEvent || lastEvent.getId() == newestEventId) return true;

			const timelineSet = room.getTimelineSets()[0];
			const eventId = lastEvent.getId();

			if (!eventId) throw new Error('Failed to load newer events: EventId not found');

			const timeline = await this.client.getEventTimeline(timelineSet, eventId);

			if (!timeline) throw new Error('Failed to newer events: Timeline not found');

			if (!this.client.getRoom(room.roomId)) {
				//Sometimes the room is NOT fully initialized on client-side this call forces the client to update its rooms, including this one.
				//Our Room already exists (with its unready backing MatrixRoom), and we can mostly use it, but not to paginate the timeline.
				await this.updateRooms();
			}

			return false;
		},

		async loadToMessage(room: Room, eventId: string) {
			const timeline = await this.client.getEventTimeline(room.getTimelineSets()[0], eventId);
			if (timeline) {
				await this.paginateEventTimeline(timeline);
			}
		},

		async hasUserJoinedHubFirstTime(): Promise<Object> {
			const loggedInUser = useUser();
			const resp = await api_synapse.apiPOST<Object>(api_synapse.apiURLS.joinHub, { user: loggedInUser.user.userId });
			return resp;
		},
	},
>>>>>>> af8a3603
});

export {usePubHubs};<|MERGE_RESOLUTION|>--- conflicted
+++ resolved
@@ -6,24 +6,19 @@
     MatrixEvent, ContentHelpers,
     MatrixError,
     IStateEventWithRoomId
-} from 'matrix-js-sdk';
-
-<<<<<<< HEAD
-=======
-import { User as MatrixUser, MatrixClient, MatrixEvent, ContentHelpers, MatrixError, IStateEventWithRoomId, EventTimeline } from 'matrix-js-sdk';
->>>>>>> af8a3603
+, EventTimeline} from 'matrix-js-sdk';
 import Room from '@/model/rooms/Room';
 import {Authentication} from '@/core/authentication';
 import {Events} from '@/core/events';
 import {useSettings, User, useUser, useRooms, useConnection, RoomType, TPublicRoom} from '@/store/store';
 
-<<<<<<< HEAD
 import {hasHtml, sanitizeHtml} from '@/core/sanitizer';
 import {api_synapse, api_matrix} from '@/core/api';
 import {YiviSigningSessionResult, AskDisclosureMessage} from '@/lib/signedMessages';
 import {TMentions, TTextMessageEventContent, TMessageEvent} from '@/model/events/TMessageEvent';
 import {ReceiptType} from 'matrix-js-sdk/lib/@types/read_receipts';
 import {toRaw} from "vue";
+import { TSearchParameters, TSearchResult } from '@/model/model';
 
 const usePubHubs = defineStore('pubhubs', {
     state: () => ({
@@ -48,261 +43,6 @@
 			try {
 				const x = await this.Auth.login();
                 this.client = x as MatrixClient;
-=======
-import { hasHtml, sanitizeHtml } from '@/core/sanitizer';
-import { api_synapse, api_matrix } from '@/core/api';
-import { YiviSigningSessionResult, AskDisclosureMessage } from '@/lib/signedMessages';
-import { TMentions, TTextMessageEventContent, TMessageEvent } from '@/model/events/TMessageEvent';
-import { ReceiptType } from 'matrix-js-sdk/lib/@types/read_receipts';
-import { TSearchParameters, TSearchResult } from '@/model/model';
-
-const usePubHubs = defineStore('pubhubs', {
-	state: () => ({
-		Auth: new Authentication(),
-		client: {} as MatrixClient,
-	}),
-
-	getters: {
-		getBaseUrl(state) {
-			return state.Auth.getBaseUrl();
-		},
-	},
-
-	actions: {
-		centralLogin() {
-			// @ts-ignore
-			const centralLoginUrl = _env.PARENT_URL + '/login';
-			window.top?.location.replace(centralLoginUrl);
-		},
-
-		async login() {
-			console.log('PubHubs.login');
-			this.Auth.login()
-				.then((x) => {
-					// console.log('PubHubs.logged in (X)');
-					this.client = x as MatrixClient;
-					const events = new Events(this.client as MatrixClient);
-					events.initEvents();
-				})
-				.then(() => {
-					// console.log('PubHubs.logged in ()');
-					const connection = useConnection();
-					connection.on();
-					const user = useUser();
-					const newUser = this.client.getUser(user.user.userId);
-					if (newUser !== null) {
-						user.setUser(newUser as User);
-						user.fetchDisplayName(this.client as MatrixClient)
-							.then(() => user.fetchIsAdministrator(this.client as MatrixClient))
-							.then(() => {
-								api_synapse.setAccessToken(this.Auth.getAccessToken()!); //Since user isn't null, we expect there to be an access token.
-								api_matrix.setAccessToken(this.Auth.getAccessToken()!);
-							})
-							.then(() => {
-								this.updateRooms();
-							});
-					}
-				})
-				.catch((error) => {
-					if (typeof error === 'string' && error.indexOf('M_FORBIDDEN') < 0) {
-						console.debug('ERROR:', error);
-					}
-				});
-		},
-
-		logout() {
-			this.Auth.logout();
-		},
-
-		async updateRooms() {
-			const rooms = useRooms();
-			const joinedRooms = (await this.client.getJoinedRooms()).joined_rooms;
-			const currentRooms = this.client.getRooms().filter((room) => joinedRooms.indexOf(room.roomId) !== -1);
-			console.log('PubHubs.updateRooms');
-			rooms.updateRoomsWithMatrixRooms(currentRooms);
-			rooms.roomsLoaded = true;
-			await rooms.fetchPublicRooms();
-		},
-
-		/**
-		 * Helpers
-		 */
-
-		showDialog(message: string) {
-			alert(message);
-		},
-
-		showError(error: string | MatrixError) {
-			if (typeof error !== 'string') {
-				if (error.errcode !== 'M_FORBIDDEN') {
-					this.showDialog(error.data.error as string);
-				} else {
-					console.log(error);
-				}
-			} else {
-				this.showDialog('Unfortanatly an error occured. Please contact the developers.\n\n' + error.toString);
-			}
-		},
-
-		/**
-		 * Wrapper methods for matrix client
-		 */
-
-		async getPublicRooms(search: string) {
-			return await this.client.publicRooms({
-				limit: 10,
-				filter: {
-					generic_search_term: search,
-				},
-			});
-		},
-
-		async getAllPublicRooms(): Promise<TPublicRoom[]> {
-			if (!this.client.publicRooms) {
-				return [];
-			}
-			let publicRoomsResponse = await this.client.publicRooms();
-			let public_rooms = publicRoomsResponse.chunk;
-
-			// DANGER this while loop turns infinite when the generated public rooms request is a POST request.
-			// this happens when the optional 'options' parameter is supplied to 'this.client.publicRooms'. Then the
-			// pagination doesn't work anymore and the loop becomes infinite.
-			while (publicRoomsResponse.next_batch) {
-				publicRoomsResponse = await this.client.publicRooms({
-					since: publicRoomsResponse.next_batch,
-				});
-				public_rooms = public_rooms.concat(publicRoomsResponse.chunk);
-			}
-
-			return public_rooms;
-		},
-
-		/**
-		 * Uses the client to join a room (a no op when already a member) and updates the rooms in the store. Can throw
-		 * an error.
-		 * @param room_id - a room id
-		 * @throws error - an error when something goes wrong joining the room. For example a forbidden respons or a rate limited
-		 * response
-		 */
-		async joinRoom(room_id: string) {
-			await this.client.joinRoom(room_id);
-			this.updateRooms();
-		},
-
-		async invite(room_id: string, user_id: string, reason = undefined) {
-			await this.client.invite(room_id, user_id, reason);
-		},
-
-		async createRoom(options: any): Promise<{ room_id: string }> {
-			const room = await this.client.createRoom(options);
-			this.updateRooms();
-			return room;
-		},
-
-		async createPrivateRoomWith(other: any): Promise<{ room_id: string } | null> {
-			const user = useUser();
-			const me = user.user as User;
-			const memberIds = [me.userId, other.userId];
-			const rooms = useRooms();
-			let existingRoomId = rooms.privateRoomWithMembersExist(memberIds);
-
-			// Try joining existing
-			if (existingRoomId !== false) {
-				try {
-					await this.client.joinRoom(existingRoomId as string);
-					return { room_id: existingRoomId as string };
-				} catch (error) {
-					existingRoomId = false;
-				}
-			}
-
-			// If realy not exists, create new
-			if (existingRoomId === false) {
-				const room = await this.createRoom({
-					name: `${me.userId},${other.userId}`,
-					visibility: 'private',
-					invite: [other.userId],
-					is_direct: true,
-					creation_content: { type: RoomType.PH_MESSAGES_DM },
-					topic: `PRIVATE: ${me.userId}, ${other.userId}`,
-					history_visibility: 'shared',
-					guest_can_join: false,
-				});
-				// Returns invalid user id - 400, when no such user. So nice
-				return room;
-			}
-			return null;
-		},
-
-		async renameRoom(roomId: string, name: string) {
-			await this.client.setRoomName(roomId, name);
-			this.updateRooms();
-		},
-
-		async setTopic(roomId: string, topic: string) {
-			await this.client.setRoomTopic(roomId, topic);
-			this.updateRooms();
-		},
-
-		async leaveRoom(roomId: string) {
-			await this.client.leave(roomId);
-			this.updateRooms();
-		},
-
-		/**
-		 * Adds users which are mentioned by '@' in the message to m.mentions field, mutating the content argument.
-		 */
-		async _addUserMentionsToMessageContent(content: TTextMessageEventContent) {
-			if (content.body.includes('@')) {
-				const users = await this.getUsers();
-				let mentionedUsersName = [];
-				const mentionedUsers = content.body.split('@');
-				mentionedUsersName = users
-					.filter((user) => {
-						return mentionedUsers.some((menUser: any) => user.rawDisplayName !== undefined && (menUser.includes(user.rawDisplayName) || menUser === user.rawDisplayName));
-					})
-					.map((users) => users.userId)
-					.filter((displayName): displayName is string => displayName !== undefined);
-
-				content['m.mentions']['user_ids'] = content['m.mentions']['user_ids'].concat(mentionedUsersName);
-			}
-		},
-
-		_createEmptyMentions(): TMentions {
-			return {
-				room: false,
-				user_ids: [],
-			};
-		},
-
-		/**
-		 * Mutates the message content appropriately to become a reply to the inReplyTo event.
-		 */
-		_addInReplyToToMessageContent(content: TTextMessageEventContent, inReplyTo: TMessageEvent) {
-			// todo: fix in new version of replies (issue #313)
-			//@ts-ignore
-			content['m.relates_to'] = { 'm.in_reply_to': { event_id: inReplyTo.event_id, x_event_copy: structuredClone(inReplyTo) } };
-
-			// Don't save inReplyTo of inReplyTo event.
-			// todo: fix in new version of replies (issue #313)
-			//@ts-ignore
-			delete content['m.relates_to']?.['m.in_reply_to']?.x_event_copy?.content?.['m.relates_to']?.['m.in_reply_to']?.x_event_copy;
-
-			// Mention appropriate users
-
-			if (
-				inReplyTo.content.msgtype === 'm.text' &&
-				// For backwards compatibility
-				inReplyTo.content['m.mentions']
-			) {
-				const newUsers = [...inReplyTo.content['m.mentions'].user_ids, inReplyTo.sender];
-				content['m.mentions'].user_ids.concat(newUsers);
-			}
-		},
-
-		async _constructMessageContent(text: string, inReplyTo?: TMessageEvent): Promise<TTextMessageEventContent> {
-			let content = ContentHelpers.makeTextMessage(text) as TTextMessageEventContent;
->>>>>>> af8a3603
 
 				const events = new Events(toRaw(this.client) as MatrixClient);
 				await events.initEvents();
@@ -321,8 +61,11 @@
                 user.fetchDisplayName(this.client as MatrixClient)
                     .then(() => user.fetchIsAdministrator(this.client as MatrixClient))
                     .then(() => {
-                        api_synapse.setAccessToken(this.Auth.getAccessToken());
-                        api_matrix.setAccessToken(this.Auth.getAccessToken());
+                        api_synapse.setAccessToken(this.Auth.getAccessToken()!); //Since user isn't null, we expect there to be an access token.
+                        api_matrix.setAccessToken(this.Auth.getAccessToken()!);
+							})
+							.then(() => {
+								this.updateRooms();
                     });
 
 			} catch (error) {
@@ -336,9 +79,7 @@
             this.Auth.logout();
         },
 
-        updateLoggedInStatusBasedOnGlobalStatus(globalLoginTime: string) {
-            this.Auth.updateLoggedInStatusBasedOnGlobalStatus(globalLoginTime);
-        },
+
 
         async updateRooms() {
 
@@ -383,7 +124,9 @@
         },
 
         async getAllPublicRooms(): Promise<TPublicRoom[]> {
-            let publicRoomsResponse = await this.client.publicRooms();
+            if (!this.client.publicRooms) {
+				return [];
+			}let publicRoomsResponse = await this.client.publicRooms();
             let public_rooms = publicRoomsResponse.chunk;
 
             // DANGER this while loop turns infinite when the generated public rooms request is a POST request.
@@ -655,7 +398,6 @@
 				},
 			};
 			await this.client.sendReceipt(event, ReceiptType.ReadPrivate, content);
-<<<<<<< HEAD
 		},async addAskDisclosureMessage(roomId: string, body: string, askDisclosureMessage: AskDisclosureMessage) {
             const content = {
                 msgtype: 'pubhubs.ask_disclosure_message',
@@ -738,7 +480,9 @@
         },
 
         async getUsers(): Promise<Array<MatrixUser>> {
-            const users = (await this.client.getUsers()) as Array<MatrixUser>;
+            if (!this.client.getUsers) {
+				return [];
+			}const users = (await this.client.getUsers()) as Array<MatrixUser>;
             // Removed this hack @ 04 april 2024, if all seems well at next merge to stable, this can be removed permanent
             // Doesn't get all displaynames correct from database, this is a hack to change displayName to only the pseudonym
             // users = users.map((user) => {
@@ -755,155 +499,7 @@
             return response;
         },
 
-        /**
-         * Loads older events in a room.
-         *
-         * @returns {boolean} true if all events are loaded, false otherwise.
-         */
-        async loadOlderEvents(room: Room): Promise<boolean> {
-            const settings = useSettings();
-
-            const firstEvent = room.timelineGetEvents()[0];
-
-            // If all messages are loaded, return.
-            if (!firstEvent || firstEvent.getType() === 'm.room.create') return true;
-
-            const timelineSet = room.getTimelineSets()[0];
-            const eventId = firstEvent.getId();
-
-            if (!eventId) throw new Error('Failed to load older events: EventId not found');
-
-            const timeline = await this.client.getEventTimeline(timelineSet, eventId);
-            if (!timeline) throw new Error('Failed to load older events: Timeline not found');
-
-            if (!this.client.getRoom(room.roomId)) {
-                //Sometimes the room is NOT fully initialized on client-side this call forces the client to update its rooms, including this one.
-                //Our Room already exists (with its unready backing MatrixRoom), and we can mostly use it, but not to paginate the timeline.
-                await this.updateRooms();
-            }
-
-            await this.client.paginateEventTimeline(timeline, {backwards: true, limit: settings.pagination});
-            return false;
-        },
-
-        async loadToMessage(room: Room, eventId: string) {
-            let eventTimeline = room.getTimelineForEvent(eventId);
-            let i = 0;
-            let allEventsLoaded = false;
-            const searchLimit = 1000;
-
-            while (!eventTimeline && !allEventsLoaded && i < searchLimit) {
-                allEventsLoaded = await this.loadOlderEvents(room);
-                eventTimeline = room.getTimelineForEvent(eventId);
-                i++;
-            }
-        },
-    },
-=======
-		},
-
-		async addAskDisclosureMessage(roomId: string, body: string, askDisclosureMessage: AskDisclosureMessage) {
-			const content = {
-				msgtype: 'pubhubs.ask_disclosure_message',
-				body: body,
-				ask_disclosure_message: askDisclosureMessage,
-			};
-			await this.client.sendEvent(roomId, 'm.room.message', content);
-		},
-
-		async addImage(roomId: string, uri: string) {
-			try {
-				await this.client.sendImageMessage(roomId, uri, undefined);
-			} catch (error) {
-				console.log(error);
-			}
-		},
-
-		async addFile(roomId: string, file: File, uri: string) {
-			const content = {
-				body: file.name,
-				filename: file.name,
-				info: {
-					mimetype: file.type,
-					size: file.size,
-				},
-				msgtype: 'm.file',
-				url: uri,
-			};
-			try {
-				await this.client.sendEvent(roomId, 'm.room.message', content);
-			} catch (error) {
-				console.log(error);
-			}
-		},
-
-		async resendEvent(event: any) {
-			const roomId = event.room_id;
-			const type = event.type;
-			const content = event.content;
-			try {
-				// Remove orginal event, to prevend double events
-				const rooms = useRooms();
-				rooms.currentRoom?.removeEvent(event.event_id);
-				// Resend
-				await this.client.sendEvent(roomId, type, content);
-			} catch (error) {
-				console.log(error);
-			}
-		},
-
-		async changeDisplayName(name: string) {
-			try {
-				await this.client.setDisplayName(name);
-			} catch (error: any) {
-				this.showError(error);
-			}
-		},
-
-		async changeAvatar(uri: string) {
-			try {
-				await this.client.setAvatarUrl(uri);
-				//Quickly update the avatar url.
-				await this.client.sendStateEvent('', 'm.room.avatar', { uri }, '');
-			} catch (error: any) {
-				this.showError(error);
-			}
-		},
-
-		async getAvatarUrl() {
-			const user = useUser();
-			const url = await user.fetchAvatarUrl(this.client as MatrixClient);
-			return url;
-		},
-
-		async findUsers(term: string): Promise<Array<any>> {
-			const response = await this.client.searchUserDirectory({ term: term });
-			return response.results;
-		},
-
-		async getUsers(): Promise<Array<MatrixUser>> {
-			if (!this.client.getUsers) {
-				return [];
-			}
-			const users = (await this.client.getUsers()) as Array<MatrixUser>;
-			// Removed this hack @ 04 april 2024, if all seems well at next merge to stable, this can be removed permanent
-			// Doesn't get all displaynames correct from database, this is a hack to change displayName to only the pseudonym
-			// users = users.map((user) => {
-			// 	if (user.userId === user.displayName) {
-			// 		user.displayName = filters.extractPseudonym(user.userId);
-			// 	}
-			// 	return user;
-			// });
-			return users;
-		},
-
-		async getMembersOfRoom(room_id: string): Promise<{ [userId: string]: IStateEventWithRoomId[] }> {
-			const response = await this.client.members(room_id);
-			return response;
-		},
-
-		/**
-		 * Performs search on content of given room
+        /*** Performs search on content of given room
 		 *
 		 * @returns list of results as TSearchResult
 		 */
@@ -936,32 +532,33 @@
 		},
 
 		/**
-		 * Loads older events in a room.
-		 *
-		 * @returns {boolean} true if all events are loaded, false otherwise.
-		 */
-		async loadOlderEvents(room: Room): Promise<boolean> {
-			const firstEvent = room.timelineGetEvents()[0];
-
-			// If all messages are loaded, return.
-			if (!firstEvent || firstEvent.getType() === 'm.room.create') return true;
-
-			const timelineSet = room.getTimelineSets()[0];
-			const eventId = firstEvent.getId();
-
-			if (!eventId) throw new Error('Failed to load older events: EventId not found');
-
-			const timeline = await this.client.getEventTimeline(timelineSet, eventId);
-
-			if (!timeline) throw new Error('Failed to load older events: Timeline not found');
-
-			if (!this.client.getRoom(room.roomId)) {
-				//Sometimes the room is NOT fully initialized on client-side this call forces the client to update its rooms, including this one.
-				//Our Room already exists (with its unready backing MatrixRoom), and we can mostly use it, but not to paginate the timeline.
-				await this.updateRooms();
-			}
-
-			return false;
+         * Loads older events in a room.
+         *
+         * @returns {boolean} true if all events are loaded, false otherwise.
+         */
+        async loadOlderEvents(room: Room): Promise<boolean> {
+
+
+            const firstEvent = room.timelineGetEvents()[0];
+
+            // If all messages are loaded, return.
+            if (!firstEvent || firstEvent.getType() === 'm.room.create') return true;
+
+            const timelineSet = room.getTimelineSets()[0];
+            const eventId = firstEvent.getId();
+
+            if (!eventId) throw new Error('Failed to load older events: EventId not found');
+
+            const timeline = await this.client.getEventTimeline(timelineSet, eventId);
+            if (!timeline) throw new Error('Failed to load older events: Timeline not found');
+
+            if (!this.client.getRoom(room.roomId)) {
+                //Sometimes the room is NOT fully initialized on client-side this call forces the client to update its rooms, including this one.
+                //Our Room already exists (with its unready backing MatrixRoom), and we can mostly use it, but not to paginate the timeline.
+                await this.updateRooms();
+            }
+
+            return false;
 		},
 
 		/**
@@ -992,24 +589,22 @@
 				//Our Room already exists (with its unready backing MatrixRoom), and we can mostly use it, but not to paginate the timeline.
 				await this.updateRooms();
 			}
-
-			return false;
+            return false;
+        },
+
+        async loadToMessage(room: Room, eventId: string) {
+            const timeline = await this.client.getEventTimeline(room.getTimelineSets()[0],eventId);
+            if (timeline) {
+            await this.paginateEventTimeline(timeline);
+            }
 		},
 
-		async loadToMessage(room: Room, eventId: string) {
-			const timeline = await this.client.getEventTimeline(room.getTimelineSets()[0], eventId);
-			if (timeline) {
-				await this.paginateEventTimeline(timeline);
-			}
-		},
-
-		async hasUserJoinedHubFirstTime(): Promise<Object> {
-			const loggedInUser = useUser();
-			const resp = await api_synapse.apiPOST<Object>(api_synapse.apiURLS.joinHub, { user: loggedInUser.user.userId });
-			return resp;
-		},
-	},
->>>>>>> af8a3603
+                async hasUserJoinedHubFirstTime(): Promise<Object> {
+                const loggedInUser = useUser();
+                const resp = await api_synapse.apiPOST<Object>(api_synapse.apiURLS.joinHub, { user: loggedInUser.user.userId });
+            return resp;
+        },
+    },
 });
 
 export {usePubHubs};