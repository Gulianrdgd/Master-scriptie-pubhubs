--- conflicted
+++ resolved
@@ -78,11 +78,7 @@
 			// First check if we have an accesstoken stored
 
 			const auth = this._fetchAuth();
-<<<<<<< HEAD
-			if (auth !== null && auth.baseUrl == this.baseUrl && auth.deviceId) {
-=======
-			if (auth !== null && auth.baseUrl === this.baseUrl) {
->>>>>>> d8179ec3
+			if (auth !== null && auth.baseUrl === this.baseUrl && auth.deviceId) {
 				// Start client with token
 				const auth = this._fetchAuth();
 				auth.timelineSupport = true;
@@ -176,4 +172,4 @@
 	}
 }
 
-export { Authentication };
+export { Authentication };