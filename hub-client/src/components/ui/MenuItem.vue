<template>
<<<<<<< HEAD
    <li class="mb-2 menu-item" :class="activeClass">
        <Icon v-if="isSecuredRoom()" type="lock" class="mr-4 float-left"></Icon>
        <Icon v-else class="mr-4 float-left" :type="icon"></Icon>
        <TruncatedText><slot></slot></TruncatedText>
    </li>
</template>

<script setup lang="ts">
    import { computed } from 'vue';
    import { Room } from '@/store/rooms';
    import { useRooms } from '@/store/store';

    const rooms = useRooms();

    const props = defineProps({
        icon: {
            type: String,
            default: 'circle',
        },
        active: {
            type: Boolean,
            default: false,
        },
        roomInfo: {
            type: Room,
            default: true,
        },
    });

    const activeClass = computed(() => {
        if (props.active) {
            return 'text-blue hover:text-blue-dark';
        }
        return 'text-green hover:text-green-dark';
    });

    function isSecuredRoom() {
        if (rooms.roomIsSecure(props.roomInfo.roomId)) {
            return true;
        } else {
            return false;
        }
    }
=======
	<li class="mb-2 menu-item" :class="activeClass">
		<Icon v-if="isSecuredRoom()" type="lock" class="mr-4 float-left"></Icon>
		<Icon v-else class="mr-4 float-left" :type="icon"></Icon>
		<TruncatedText><slot></slot></TruncatedText>
	</li>
</template>

<script setup lang="ts">
	import { computed } from 'vue';
	import { Room } from '@/store/rooms';
	import { useRooms } from '@/store/store';

	const rooms = useRooms();

	const props = defineProps({
		icon: {
			type: String,
			default: 'circle',
		},
		active: {
			type: Boolean,
			default: false,
		},
		roomInfo: {
			type: [Room, Object],
			default: Object,
		},
	});

	const activeClass = computed(() => {
		if (props.active) {
			return 'text-blue hover:text-blue-dark';
		}
		return 'text-green hover:text-green-dark';
	});

	function isSecuredRoom() {
		if (props.roomInfo?.roomId !== undefined) {
			if (rooms.roomIsSecure(props.roomInfo.roomId)) {
				return true;
			} else {
				return false;
			}
		}
		return false;
	}
>>>>>>> d8b14a15
</script><|MERGE_RESOLUTION|>--- conflicted
+++ resolved
@@ -1,49 +1,4 @@
 <template>
-<<<<<<< HEAD
-    <li class="mb-2 menu-item" :class="activeClass">
-        <Icon v-if="isSecuredRoom()" type="lock" class="mr-4 float-left"></Icon>
-        <Icon v-else class="mr-4 float-left" :type="icon"></Icon>
-        <TruncatedText><slot></slot></TruncatedText>
-    </li>
-</template>
-
-<script setup lang="ts">
-    import { computed } from 'vue';
-    import { Room } from '@/store/rooms';
-    import { useRooms } from '@/store/store';
-
-    const rooms = useRooms();
-
-    const props = defineProps({
-        icon: {
-            type: String,
-            default: 'circle',
-        },
-        active: {
-            type: Boolean,
-            default: false,
-        },
-        roomInfo: {
-            type: Room,
-            default: true,
-        },
-    });
-
-    const activeClass = computed(() => {
-        if (props.active) {
-            return 'text-blue hover:text-blue-dark';
-        }
-        return 'text-green hover:text-green-dark';
-    });
-
-    function isSecuredRoom() {
-        if (rooms.roomIsSecure(props.roomInfo.roomId)) {
-            return true;
-        } else {
-            return false;
-        }
-    }
-=======
 	<li class="mb-2 menu-item" :class="activeClass">
 		<Icon v-if="isSecuredRoom()" type="lock" class="mr-4 float-left"></Icon>
 		<Icon v-else class="mr-4 float-left" :type="icon"></Icon>
@@ -90,5 +45,4 @@
 		}
 		return false;
 	}
->>>>>>> d8b14a15
 </script>