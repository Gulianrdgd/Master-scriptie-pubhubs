<template>
	<div>
		<!-- Plugin Event -->
		<div v-if="event.plugin && event.plugin.plugintype == PluginType.EVENT && event.type == event.plugin.type">
			<component :is="event.plugin.component" :event="event">{{ event.plugin.component }}</component>
		</div>
		<!-- Normal Event -->
		<div v-else class="group flex flex-row space-x-4 mb-8">
			<Avatar :userId="event.sender"></Avatar>
			<div class="w-4/5 md:w-3/5">
				<div class="flex items-center">
					<div class="flex flex-wrap">
						<div class="flex items-center gap-x-2 mb-0 mr-2 h-6 whitespace-nowrap">
							<UserDisplayName :user="event.sender"></UserDisplayName>
							<span class="text-xs font-normal">|</span>
							<EventTime :timestamp="event.origin_server_ts" :showDate="false"> </EventTime>
							<span class="text-xs font-normal">|</span>
							<EventTime :timestamp="event.origin_server_ts" :showDate="true"> </EventTime>
						</div>
						<template v-if="timerReady">
							<button v-if="msgIsNotSend && connection.isOn" @click="resend()" class="ml-2 mb-1" :title="$t('errors.resend')">
								<Icon type="refresh" size="sm" class="text-red"></Icon>
							</button>
							<Icon v-if="msgIsNotSend && !connection.isOn" type="lost-connection" size="sm" class="ml-2 mb-1 text-red"></Icon>
						</template>
						<RoomEventActionsPopup class="hidden group-hover:block">
							<router-link v-if="!msgIsNotSend && user.isAdmin && event.sender != user.user.userId" :to="{ name: 'ask-disclosure', query: { user: event.sender } }">
								<button :title="$t('menu.moderation_tools_disclosure')">
									<Icon :type="'warning'" :size="'sm'"></Icon>
								</button>
							</router-link>
							<button v-if="!msgIsNotSend" @click="reply" class="mb-1">
								<Icon :type="'reply'" :size="'sm'"></Icon>
							</button>
						</RoomEventActionsPopup>
						<ProfileAttributes v-if="rooms.roomIsSecure(rooms.currentRoom!.roomId)" :user="event.sender"></ProfileAttributes>
					</div>
				</div>
				<ReadReceipt v-if="settings.isFeatureEnabled(featureFlagType.readReceipt)" :timestamp="event.origin_server_ts" :sender="event.sender"></ReadReceipt>
				<template v-if="event.plugin?.plugintype == PluginType.MESSAGE && event.content.msgtype == event.plugin.type">
					<!-- Plugin Message -->
					<component :is="event.plugin.component" :event="event">{{ event.plugin.component }}</component>
				</template>
				<template v-else>
<<<<<<< HEAD
					<MessageMention v-if="msgTypeIncludesMention" :message="event.content.body" :users="users"></MessageMention>
					<button v-if="inReplyTo" @click="onInReplyToClick"><MessageSnippet :event="inReplyTo" :showInReplyTo="true"></MessageSnippet></button>
					<Message v-if="msgShowBody && !msgTypeIncludesMention && !msgTypeIsVideo " :message="event.content.body" :users="users"></Message>
=======
					<MessageSnippet v-if="inReplyTo" @click="onInReplyToClick" :event="inReplyTo" :showInReplyTo="true"></MessageSnippet>
					<Message v-if="event.content.msgtype == 'm.text'" :event="event"></Message>
>>>>>>> ad7de563
					<MessageSigned v-if="event.content.msgtype == 'pubhubs.signed_message'" :message="event.content.signed_message"></MessageSigned>
					<MessageFile v-if="event.content.msgtype == 'm.file'" :message="event.content"></MessageFile>
					<MessageImage v-if="event.content.msgtype == 'm.image'" :message="event.content"></MessageImage>
          <MessageVideoCall v-if="msgTypeIsVideo" :room_id="event.room_id" :call="event.content as M_VideoMessageEventContent"></MessageVideoCall>
				</template>
			</div>
		</div>
	</div>
</template>

<script setup lang="ts">
	import { computed, ref } from 'vue';
	import { usePubHubs } from '@/core/pubhubsStore';
	import { useConnection, useUser } from '@/store/store';
	import { useMessageActions } from '@/store/message-actions';
	import MessageSnippet from './MessageSnippet.vue';
	import { useRooms } from '@/store/store';
	import { PluginType } from '@/store/plugins';
<<<<<<< HEAD
  import {M_MessageEvent, M_HTMLTextMessageEventContent, M_EventId, M_VideoMessageEventContent} from '@/types/events';
	import { User as MatrixUser } from 'matrix-js-sdk';
  import MessageVideoCall from "@/components/rooms/MessageVideoCall.vue";
=======
	import { TMessageEvent } from '@/model/model';
	import { useSettings, featureFlagType } from '@/store/store';
>>>>>>> ad7de563

	const settings = useSettings();
	const connection = useConnection();
	const messageActions = useMessageActions();

	const user = useUser();
	const rooms = useRooms();

	const props = defineProps<{ event: TMessageEvent }>();

	const inReplyTo = structuredClone(props.event.content['m.relates_to']?.['m.in_reply_to']?.x_event_copy);

	const emit = defineEmits<{
		(e: 'inReplyToClick', inReplyToId: string): void;
	}>();

	const msgIsNotSend = computed(() => {
		return props.event.event_id.substring(0, 1) == '~';
	});

<<<<<<< HEAD
	const msgShowBody = computed(() => {
		return !supportedMsgTypes.includes(props.event.content.msgtype) || (props.event.content.msgtype == 'm.text' && !msgTypeIsHtml.value);
	});

	const msgTypeIsHtml = computed(() => {
		if (props.event.content.msgtype == 'm.text') {
			if (typeof props.event.content.format == 'string') {
				if (props.event.content.format == 'org.matrix.custom.html' && typeof props.event.content.formatted_body == 'string') {
					return true;
				}
			}
		}
		return false;
	});

  const msgTypeIsVideo = computed(() => {
    return props.event.type == 'org.matrix.msc3401.call';
  });

	const msgTypeIncludesMention = computed(() => {
		if (props.event.content.msgtype == 'm.text') {
			if (props.event.content.body.includes('@')) {
				return true;
			}
		}
		return false;
	});

	//#endregion

	//#region Methods
=======
	function onInReplyToClick() {
		if (!inReplyTo) return;
		emit('inReplyToClick', inReplyTo.event_id);
	}
>>>>>>> ad7de563

	function reply() {
		messageActions.replyingTo = undefined;
		messageActions.replyingTo = props.event;
	}

	// function avatar(user) {
	// 	const currentRoom = rooms.currentRoom;
	// 	return getUserAvatar(user, currentRoom);
	// }

	function resend() {
		const pubhubs = usePubHubs();
		pubhubs.resendEvent(props.event);
	}

	// Waits for checking if message is realy send. Otherwise a 'resend' button appears. See also msgIsNotSend computed.
	const timerReady = ref(false);
	window.setTimeout(() => {
		timerReady.value = true;
	}, 1000);
</script><|MERGE_RESOLUTION|>--- conflicted
+++ resolved
@@ -42,14 +42,8 @@
 					<component :is="event.plugin.component" :event="event">{{ event.plugin.component }}</component>
 				</template>
 				<template v-else>
-<<<<<<< HEAD
-					<MessageMention v-if="msgTypeIncludesMention" :message="event.content.body" :users="users"></MessageMention>
-					<button v-if="inReplyTo" @click="onInReplyToClick"><MessageSnippet :event="inReplyTo" :showInReplyTo="true"></MessageSnippet></button>
-					<Message v-if="msgShowBody && !msgTypeIncludesMention && !msgTypeIsVideo " :message="event.content.body" :users="users"></Message>
-=======
 					<MessageSnippet v-if="inReplyTo" @click="onInReplyToClick" :event="inReplyTo" :showInReplyTo="true"></MessageSnippet>
 					<Message v-if="event.content.msgtype == 'm.text'" :event="event"></Message>
->>>>>>> ad7de563
 					<MessageSigned v-if="event.content.msgtype == 'pubhubs.signed_message'" :message="event.content.signed_message"></MessageSigned>
 					<MessageFile v-if="event.content.msgtype == 'm.file'" :message="event.content"></MessageFile>
 					<MessageImage v-if="event.content.msgtype == 'm.image'" :message="event.content"></MessageImage>
@@ -68,14 +62,10 @@
 	import MessageSnippet from './MessageSnippet.vue';
 	import { useRooms } from '@/store/store';
 	import { PluginType } from '@/store/plugins';
-<<<<<<< HEAD
-  import {M_MessageEvent, M_HTMLTextMessageEventContent, M_EventId, M_VideoMessageEventContent} from '@/types/events';
+	import { TMessageEvent } from '@/model/model';
+	import { useSettings, featureFlagType } from '@/store/store';
 	import { User as MatrixUser } from 'matrix-js-sdk';
   import MessageVideoCall from "@/components/rooms/MessageVideoCall.vue";
-=======
-	import { TMessageEvent } from '@/model/model';
-	import { useSettings, featureFlagType } from '@/store/store';
->>>>>>> ad7de563
 
 	const settings = useSettings();
 	const connection = useConnection();
@@ -96,44 +86,10 @@
 		return props.event.event_id.substring(0, 1) == '~';
 	});
 
-<<<<<<< HEAD
-	const msgShowBody = computed(() => {
-		return !supportedMsgTypes.includes(props.event.content.msgtype) || (props.event.content.msgtype == 'm.text' && !msgTypeIsHtml.value);
-	});
-
-	const msgTypeIsHtml = computed(() => {
-		if (props.event.content.msgtype == 'm.text') {
-			if (typeof props.event.content.format == 'string') {
-				if (props.event.content.format == 'org.matrix.custom.html' && typeof props.event.content.formatted_body == 'string') {
-					return true;
-				}
-			}
-		}
-		return false;
-	});
-
-  const msgTypeIsVideo = computed(() => {
-    return props.event.type == 'org.matrix.msc3401.call';
-  });
-
-	const msgTypeIncludesMention = computed(() => {
-		if (props.event.content.msgtype == 'm.text') {
-			if (props.event.content.body.includes('@')) {
-				return true;
-			}
-		}
-		return false;
-	});
-
-	//#endregion
-
-	//#region Methods
-=======
 	function onInReplyToClick() {
 		if (!inReplyTo) return;
 		emit('inReplyToClick', inReplyTo.event_id);
 	}
->>>>>>> ad7de563
 
 	function reply() {
 		messageActions.replyingTo = undefined;
