<template>
	<span v-if="attribute.length > 0" class="mb-4">
<<<<<<< HEAD
		<span v-for="(value, index) in attribute" :key="value" :class="value === 'Admin' ? 'bg-red' : bgColor(index)" class="text-white font-bold inline-block p-2 mr-2 rounded">
=======
		<span v-for="(value, index) in attribute" :key="value" :class="value === $t('rooms.admin_badge') ? 'bg-red' : bgColor(index)" class="text-white font-bold inline-block p-2 mr-2 rounded">
>>>>>>> 6d316273
			{{ value }}
		</span>
	</span>
</template>

<script setup lang="ts">
	import { computed } from 'vue';
	import { useRooms } from '@/store/store';
	import { useUserColor } from '@/composables/useUserColor';
	import { useUserName } from '@/composables/useUserName';
	import { useI18n } from 'vue-i18n';

	const { getUserDisplayName } = useUserName();
	const { bgColor } = useUserColor();
	const rooms = useRooms();
	const { t } = useI18n();

	const props = defineProps({
		user: {
			type: String,
			required: true,
		},
	});

	//This logic can also handle mixed attribute
	const attribute = computed(() => {
		const currentRoom = rooms.currentRoom;
		const profileArray: any = [];

		const displayName = getUserDisplayName(props.user, currentRoom);

		const profileInfo = rooms.getBadgeInSecureRoom(currentRoom.roomId, displayName);

		// For handling non-secured room case, where we dont get any information from backend.
		// For non-secured room, we always return an empty profile information.
		// We can add a v-if statement in profileattribute component. This check is simple here to add.
		if (profileInfo.length == 0 && !rooms.roomIsSecure(currentRoom.roomId)) {
			return profileArray;
		}

<<<<<<< HEAD
		//Admin badge handling for secured room. We set profileArray to admin.
		if (profileInfo.length == 0 && rooms.roomIsSecure(currentRoom.roomId)) {
=======
		if (rooms.getRoomCreator(currentRoom?.roomId) == props.user) {
>>>>>>> 6d316273
			profileArray.push(t('rooms.admin_badge'));
			return profileArray;
		}

		const profileInfoQouteCorrection = profileInfo.replaceAll("'", '"');
		const jsonObj = JSON.parse(profileInfoQouteCorrection);

		const keys = Object.keys(jsonObj);
		for (const key of keys) {
			// When profile attributes is false, we get empty value from backend.
			// In this case, don't add it to a list.
			if (jsonObj[key] !== '') {
				profileArray.push(jsonObj[key]);
			}
		}

		return profileArray;
	});
</script><|MERGE_RESOLUTION|>--- conflicted
+++ resolved
@@ -1,10 +1,6 @@
 <template>
 	<span v-if="attribute.length > 0" class="mb-4">
-<<<<<<< HEAD
-		<span v-for="(value, index) in attribute" :key="value" :class="value === 'Admin' ? 'bg-red' : bgColor(index)" class="text-white font-bold inline-block p-2 mr-2 rounded">
-=======
 		<span v-for="(value, index) in attribute" :key="value" :class="value === $t('rooms.admin_badge') ? 'bg-red' : bgColor(index)" class="text-white font-bold inline-block p-2 mr-2 rounded">
->>>>>>> 6d316273
 			{{ value }}
 		</span>
 	</span>
@@ -45,12 +41,7 @@
 			return profileArray;
 		}
 
-<<<<<<< HEAD
-		//Admin badge handling for secured room. We set profileArray to admin.
-		if (profileInfo.length == 0 && rooms.roomIsSecure(currentRoom.roomId)) {
-=======
 		if (rooms.getRoomCreator(currentRoom?.roomId) == props.user) {
->>>>>>> 6d316273
 			profileArray.push(t('rooms.admin_badge'));
 			return profileArray;
 		}
