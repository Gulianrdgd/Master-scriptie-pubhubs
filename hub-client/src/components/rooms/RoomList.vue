--- conflicted
+++ resolved
@@ -1,20 +1,4 @@
 <template>
-<<<<<<< HEAD
-    <Menu v-if="rooms.hasRooms">
-        <template v-for="room in rooms.sortedRoomsArray">
-            <div v-if="!room.hidden" :key="room.roomId">
-                <Icon v-if="edit" type="unlink" class="cursor-pointer text-red ml-2 float-right" @click="leaveRoom(room.roomId)"></Icon>
-                <router-link :to="{ name: 'room', params: { id: room.roomId } }" v-slot="{ isActive }">
-                    <Badge v-if="room.unreadMessages > 0" class="-ml-1 -mt-1">{{ room.unreadMessages }}</Badge>
-                    <MenuItem :roomInfo="room" icon="room" :active="isActive">
-                        {{ room.name }}
-                    </MenuItem>
-                </router-link>
-            </div>
-        </template>
-    </Menu>
-    <AddRoom v-if="edit"></AddRoom>
-=======
 	<Menu v-if="rooms.hasRooms">
 		<template v-for="room in rooms.sortedRoomsArray">
 			<div v-if="showRoom(room)" :key="room.roomId" class="group">
@@ -31,7 +15,6 @@
 			</div>
 		</template>
 	</Menu>
->>>>>>> d8b14a15
 </template>
 
 <script setup lang="ts">
@@ -46,21 +29,6 @@
 	const rooms = useRooms();
 	const pubhubs = usePubHubs();
 
-<<<<<<< HEAD
-    const props = defineProps({
-        edit: {
-            type: Boolean,
-            default: false,
-        },
-    });
-
-    async function leaveRoom(roomId: string) {
-        const dialog = useDialog();
-        if (await dialog.okcancel(t('rooms.leave_sure'))) {
-            pubhubs.leaveRoom(roomId);
-        }
-    }
-=======
 	const props = defineProps({
 		roomType: {
 			type: String,
@@ -93,5 +61,4 @@
 			}
 		}
 	}
->>>>>>> d8b14a15
 </script>