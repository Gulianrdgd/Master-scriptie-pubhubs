<template>
<<<<<<< HEAD
    <div id="room-timeline" class="room-timeline relative">
        <div class="fixed right-3">
            <OldEventsLoader v-if="!roomPaginationEnded" :room_id="room_id" @loaded="preventScroll = true"></OldEventsLoader>
        </div>
        <RoomEvent v-for="item in rooms.rooms[room_id].timeline" :key="item.event.eventId" :event="item.event"></RoomEvent>
    </div>
</template>

<script setup lang="ts">
    import { ref, onMounted, onBeforeUpdate } from 'vue';
    import { useRooms } from '@/store/store';
=======
	<div id="room-timeline" class="room-timeline relative">
		<div class="fixed right-3">
			<OldEventsLoader v-if="!roomPaginationEnded" :room_id="room_id" @loaded="preventScroll = true"></OldEventsLoader>
		</div>
		<RoomEvent v-for="item in rooms.rooms[room_id].timeline" :key="item.event.eventId" :event="item.event"></RoomEvent>
	</div>
</template>

<script setup lang="ts">
	import { ref, onMounted, onBeforeUpdate } from 'vue';
	import { useRooms } from '@/store/store';
>>>>>>> d8b14a15

	const rooms = useRooms();

	const props = defineProps({
		room_id: {
			type: String,
			required: true,
		},
	});

	let roomPaginationEnded = ref(false);
	let preventScroll = ref(false);

<<<<<<< HEAD
    onMounted(() => {
        scrollToBottom();
    });

    onBeforeUpdate(() => {
        roomPaginationEnded.value = rooms.rooms[props.room_id].timeline[0].event.type == 'm.room.create';
        scrollToBottom();
    });

    function scrollToBottom() {
        if (!preventScroll.value) {
            window.setTimeout(() => {
                const el = document.getElementById('room-timeline');
                if (el !== null) {
                    el.scrollIntoView(false);
                }
            }, 10);
        }
        preventScroll.value = false;
    }
=======
	onMounted(() => {
		scrollToBottom();
	});

	onBeforeUpdate(() => {
		roomPaginationEnded.value = rooms.rooms[props.room_id].timeline[0].event.type == 'm.room.create';
		scrollToBottom();
	});

	function scrollToBottom() {
		if (!preventScroll.value) {
			window.setTimeout(() => {
				const el = document.getElementById('room-timeline');
				if (el !== null) {
					el.scrollIntoView(false);
				}
			}, 10);
		}
		preventScroll.value = false;
	}
>>>>>>> d8b14a15
</script><|MERGE_RESOLUTION|>--- conflicted
+++ resolved
@@ -1,17 +1,4 @@
 <template>
-<<<<<<< HEAD
-    <div id="room-timeline" class="room-timeline relative">
-        <div class="fixed right-3">
-            <OldEventsLoader v-if="!roomPaginationEnded" :room_id="room_id" @loaded="preventScroll = true"></OldEventsLoader>
-        </div>
-        <RoomEvent v-for="item in rooms.rooms[room_id].timeline" :key="item.event.eventId" :event="item.event"></RoomEvent>
-    </div>
-</template>
-
-<script setup lang="ts">
-    import { ref, onMounted, onBeforeUpdate } from 'vue';
-    import { useRooms } from '@/store/store';
-=======
 	<div id="room-timeline" class="room-timeline relative">
 		<div class="fixed right-3">
 			<OldEventsLoader v-if="!roomPaginationEnded" :room_id="room_id" @loaded="preventScroll = true"></OldEventsLoader>
@@ -23,7 +10,6 @@
 <script setup lang="ts">
 	import { ref, onMounted, onBeforeUpdate } from 'vue';
 	import { useRooms } from '@/store/store';
->>>>>>> d8b14a15
 
 	const rooms = useRooms();
 
@@ -37,28 +23,6 @@
 	let roomPaginationEnded = ref(false);
 	let preventScroll = ref(false);
 
-<<<<<<< HEAD
-    onMounted(() => {
-        scrollToBottom();
-    });
-
-    onBeforeUpdate(() => {
-        roomPaginationEnded.value = rooms.rooms[props.room_id].timeline[0].event.type == 'm.room.create';
-        scrollToBottom();
-    });
-
-    function scrollToBottom() {
-        if (!preventScroll.value) {
-            window.setTimeout(() => {
-                const el = document.getElementById('room-timeline');
-                if (el !== null) {
-                    el.scrollIntoView(false);
-                }
-            }, 10);
-        }
-        preventScroll.value = false;
-    }
-=======
 	onMounted(() => {
 		scrollToBottom();
 	});
@@ -79,5 +43,4 @@
 		}
 		preventScroll.value = false;
 	}
->>>>>>> d8b14a15
 </script>