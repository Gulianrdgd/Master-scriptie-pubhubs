<template>
	<div id="room-timeline" ref="elRoomTimeline" class="h-full overflow-y-auto relative" @scroll="onScroll">
		<div id="room-created-tag" v-if="oldestEventIsLoaded" class="rounded-xl flex items-center justify-center w-60 mx-auto mb-12 border border-solid border-black dark:border-white">{{ $t('rooms.roomCreated') }}</div>
		<template v-for="(item, index) in rooms.getRoomTimeLineWithPluginsCheck(room_id)" :key="index">
			<RoomEvent :eventId="item.event.event_id" :event="item.event" class="room-event" @in-reply-to-click="onInReplyToClick"></RoomEvent>
		</template>
	</div>
</template>

<script setup lang="ts">
	import { ref, onMounted, watch } from 'vue';
	import { Room, useRooms, useUser } from '@/store/store';
	import { useRoute } from 'vue-router';
	import { usePubHubs } from '@/core/pubhubsStore';
	import { MatrixEvent } from 'matrix-js-sdk';
	import { Ref } from 'vue';

	const rooms = useRooms();
	const user = useUser();
	const route = useRoute();
	const pubhubs = usePubHubs();

	const elRoomTimeline = ref<HTMLElement | null>(null);

	let newestEventId: string | undefined;
	// todo: move to Room class.
	let oldestEventIsLoaded: Ref<boolean> = ref(false);

	type Props = {
		room_id: string;
	};

	const props = defineProps<Props>();

	onMounted(async () => {
		if (!rooms.currentRoomExists) return;
		await loadInitialEvents();
		scrollToBottom();

		newestEventId = rooms.currentRoom?.getLiveTimeline().getEvents().at(-1)?.event.event_id;

		await rooms.storeRoomNotice(rooms.currentRoom!.roomId);
	});

	// Watch for new messages.
	watch(() => rooms.currentRoom?.getLiveTimeline().getEvents().length, onTimelineChange);

	watch(route, async () => {
		if (rooms.currentRoomExists) {
			await rooms.storeRoomNotice(rooms.currentRoom!.roomId);
			scrollToBottom();
		}
	});

	async function onTimelineChange(newTimelineLength?: number, oldTimelineLength?: number) {
		if (!newTimelineLength || !oldTimelineLength) return;
		if (!elRoomTimeline.value) return;
		if (!rooms.currentRoom) return;
		if (!newEventsExist()) return;

		const newEvents = rooms.currentRoom.getLiveTimeline().getEvents().slice(oldTimelineLength);

		if (!isScrolling() || Room.containsUserSentEvent(user.user.userId, newEvents)) {
			setTimeout(scrollToBottom, 100);
		}

		newestEventId = rooms.currentRoom.getNewestEventId();
	}

	//#region Events

	async function onScroll(ev: Event) {
		if (!(ev.target instanceof HTMLElement)) return;
		if (!rooms.currentRoom) return;

		rooms.currentRoom.setUserIsScrolling(isScrolling());

		// If scrolled to the top of the screen, load older events.
		if (ev.target.scrollTop === 0) {
<<<<<<< HEAD
			const oldestEvent = rooms.rooms[props.room_id]
				.getLiveTimeline()
				.getEvents()
				.find((event) => event.getType() == 'm.room.message');
			const oldestEventId = oldestEvent?.getId();
			oldestEventIsLoaded.value = await pubhubs.loadOlderEvents(rooms.currentRoomId);
			if (oldestEventId) {
				scrollToEvent(oldestEventId);
=======
			const prevOldestLoadedEventId = rooms.rooms[props.room_id]
				.getLiveTimeline()
				.getEvents()
				.find((event) => event.getType() == 'm.room.message')
				?.getId();
			oldestEventIsLoaded.value = await pubhubs.loadOlderEvents(rooms.currentRoomId);
			if (prevOldestLoadedEventId && !oldestEventIsLoaded.value) {
				scrollToEvent(prevOldestLoadedEventId);
>>>>>>> f809bfd2
			}
		}
	}

	function onInReplyToClick(inReplyToId: string) {
		scrollToEvent(inReplyToId, { position: 'TopCenter', select: 'Highlight' });
	}

	//#endregion

	function scrollToBottom() {
		elRoomTimeline.value?.scrollTo(0, elRoomTimeline.value.scrollHeight);
	}

	async function scrollToEvent(eventId: string, options: { position: 'Top' | 'TopCenter'; select?: 'Highlight' | 'Select' } = { position: 'Top' }) {
		if (!elRoomTimeline.value) return;

		await pubhubs.loadToMessage(rooms.currentRoomId, eventId);

		const elEvent = elRoomTimeline.value.querySelector(`[eventId="${eventId}"]`);
		if (!elEvent) return;

		// Scroll the event into view depending on the position option.
		elEvent.scrollIntoView();
		if (options.position == 'TopCenter') {
			elRoomTimeline.value.scrollTop -= (elRoomTimeline.value.clientHeight * 1) / 3;
		}

		// Style the event depending on the select option.
		if (options.select == 'Highlight') {
			elEvent.classList.add('highlighted');
			window.setTimeout(() => {
				elEvent.classList.remove('highlighted');
			}, 2000);
		}
	}

	function isScrolling() {
		if (!elRoomTimeline.value) return false;

		// isScrolling is true if the user scrolled up 1/3 of the timeline element height from the bottom or more.
		return elRoomTimeline.value.scrollTop + (4 / 3) * elRoomTimeline.value.clientHeight < elRoomTimeline.value.scrollHeight;
	}

	function newEventsExist(): boolean {
		if (!rooms.currentRoom) return false;
		return newestEventId !== rooms.currentRoom.getLiveTimeline().getEvents().at(-1)?.event.event_id;
	}

	/**
	 * Sometimes, not enough messages are loaded by matrix-js-sdk because of other types of events (for example, a room rename event) being loaded.
	 * This function loads around 15 messages if there are that many.
	 *
	 */
	async function loadInitialEvents() {
		if (!rooms.currentRoom) return;

		const isMessageEvent = (event: MatrixEvent) => event.event.type === 'm.room.message';

		let numLoadedMessages = rooms.currentRoom.getLiveTimeline().getEvents().filter(isMessageEvent).length;

		let allMessagesLoaded = false;

		while (numLoadedMessages < 15 && !allMessagesLoaded) {
			allMessagesLoaded = await pubhubs.loadOlderEvents(rooms.currentRoomId);
			numLoadedMessages = rooms.currentRoom.getLiveTimeline().getEvents().filter(isMessageEvent).length;
		}
	}
</script>

<style scoped>
	/* The highlight animation is used when scrolling to an event with the highlight option selected. */
	.room-event {
		background: none;
		border-radius: 15px;
	}

	.room-event.highlighted {
		animation: highlight 1s;
	}

	@keyframes highlight {
		0% {
			background: none;
		}
		70% {
			background: gray;
		}
		100% {
			background: none;
		}
	}
</style><|MERGE_RESOLUTION|>--- conflicted
+++ resolved
@@ -77,16 +77,6 @@
 
 		// If scrolled to the top of the screen, load older events.
 		if (ev.target.scrollTop === 0) {
-<<<<<<< HEAD
-			const oldestEvent = rooms.rooms[props.room_id]
-				.getLiveTimeline()
-				.getEvents()
-				.find((event) => event.getType() == 'm.room.message');
-			const oldestEventId = oldestEvent?.getId();
-			oldestEventIsLoaded.value = await pubhubs.loadOlderEvents(rooms.currentRoomId);
-			if (oldestEventId) {
-				scrollToEvent(oldestEventId);
-=======
 			const prevOldestLoadedEventId = rooms.rooms[props.room_id]
 				.getLiveTimeline()
 				.getEvents()
@@ -95,7 +85,6 @@
 			oldestEventIsLoaded.value = await pubhubs.loadOlderEvents(rooms.currentRoomId);
 			if (prevOldestLoadedEventId && !oldestEventIsLoaded.value) {
 				scrollToEvent(prevOldestLoadedEventId);
->>>>>>> f809bfd2
 			}
 		}
 	}
