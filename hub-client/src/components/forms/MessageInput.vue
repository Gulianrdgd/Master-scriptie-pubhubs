<template>
	<div class="flex gap-2 items-end px-6">
		<div name="input-container" class="min-w-3/4 w-[90%] relative rounded-xl bg-hub-background-4 dark:bg-hub-background-4">
			<!-- Floating -->
			<div>
				<Popover v-if="showPopover" @close="togglePopover" class="absolute bottom-[105%]">
					<UploadPicker @click="clickedAttachment"></UploadPicker>
					<SignedMessageButton @click="showSigningMessageMenu()"></SignedMessageButton>
				</Popover>
				<Mention :msg="value" :top="caretPos.top" :left="caretPos.left" @click="mentionUser($event)"></Mention>
				<div v-if="showEmojiPicker" class="absolute bottom-[105%] right-0 z-20">
					<EmojiPicker @emojiSelected="clickedEmoticon" @close="showEmojiPicker = false" />
				</div>
			</div>

			<div name="reply-to" class="h-10 w-full flex items-center" v-if="messageActions.replyingTo">
				<p class="ml-4 whitespace-nowrap mr-2">{{ $t('message.in_reply_to') }}</p>
				<MessageSnippet class="w-[85%]" :event="messageActions.replyingTo"></MessageSnippet>
				<button class="mr-4 ml-auto" @click="delete messageActions.replyingTo">
					<Icon type="closingCross" size="sm"></Icon>
				</button>
			</div>

			<div name="input-bar" class="flex items-start min-h-[50px] px-2 py-1 gap-x-2 rounded-2xl dark:bg-hub-background-4">
				<Icon class="dark:text-white self-end mb-2 pr-3 border-r-2 border-r-gray-light" type="paperclip" @click.stop="togglePopover" :asButton="true"></Icon>
				<!-- Overflow-x-hidden prevents firefox from adding an extra row to the textarea for a possible scrollbar -->
				<TextArea
					ref="elTextInput"
					class="max-h-[300px] overflow-x-hidden border-none self-end bg-transparent placeholder:text-gray-dark dark:placeholder:text-gray-lighter"
					v-focus
					:placeholder="$t('rooms.new_message')"
					:title="$t('rooms.new_message')"
					v-model="value"
					@changed="
						changed();
						checkButtonState();
					"
					@submit="submitMessage()"
					@cancel="cancel()"
					@caretPos="setCaretPos"
				></TextArea>
				<Icon class="dark:text-white mb-2 self-end" type="emoticon" @click.stop="showEmojiPicker = !showEmojiPicker" :asButton="true"></Icon>
			</div>

			<div name="sign-message" v-if="signingMessage" class="m-2 bg-gray-light dark:bg-hub-background flex items-center rounded-md p-2">
				<Icon type="sign" size="base" class="ml-2 mr-2 self-start mt-1 shrink-0"></Icon>
				<div class="ml-2 flex flex-col justify-between max-w-3xl">
					<h3 class="font-bold">{{ $t('message.sign.heading') }}</h3>
					<p>{{ $t('message.sign.info') }}</p>
					<div name="warning" class="flex items-center mt-2">
						<Icon type="warning" size="sm" class="mb-[2px] mr-2 self-start mt-1 shrink-0"></Icon>
						<p class="italic">{{ $t('message.sign.warning') }}</p>
					</div>
					<Line class="mb-2"></Line>
					<p>{{ $t('message.sign.selected_attributes') }}</p>
					<div class="bg-black rounded-full w-20 flex justify-center mt-1 text-white">
						<p>Email</p>
					</div>
				</div>
				<Icon type="closingCross" size="sm" :asButton="true" @click="signingMessage = false" class="ml-auto self-start"></Icon>
			</div>
		</div>

		<!-- Sendbutton -->
		<Button class="min-h-[50px] flex rounded-xl" :disabled="!buttonEnabled" @click="submitMessage()">
			<div class="flex gap-2 text-xl items-center">
				<Icon type="talk" size="sm" class="-scale-100 rotate-45 shrink-0"></Icon>
				<span class="hidden md:flex">{{ $t(sendMessageText) }}</span>
			</div>
		</Button>

    <Button v-if="showVideoCall" class="h-[50px] min-w-24 ml-2 mr-2 flex items-center rounded-xl" @click="startVideoCall()"><Icon type="videocall" size="sm" class="mr-px fill-current stroke-current"></Icon>{{ $t('rooms.video_call') }}</Button>

    <!-- Floating menus -->
		<Mention :msg="value" :top="caretPos.top" :left="caretPos.left" @click="mentionUser($event)"></Mention>

		<!-- todo: move this into UploadPicker? -->
		<input type="file" :accept="getTypesAsString(allTypes)" class="attach-file" ref="elFileInput" @change="uploadFile($event)" hidden />

		<!-- Yivi signing qr popup -->
		<div v-if="signingMessage" class="absolute bottom-[10%] md:left-[40%]" id="yivi-web-form"></div>

		<div class="text-black dark:bg-gray-dark dark:text-white">
			<FileUpload :file="fileInfo" :mxcPath="uri" v-if="fileUploadDialog" @close="closeMenus()"></FileUpload>
			<!-- todo: move this into UploadPicker? -->
			<input type="file" :accept="getTypesAsString(allTypes)" class="attach-file" ref="elFileInput" @change="uploadFile($event)" hidden />
		</div>
	</div>
</template>

<script setup lang="ts">
	import { watch, ref, onMounted, computed } from 'vue';
	import { useFormInputEvents, usedEvents } from '@/composables/useFormInputEvents';
	import { useMatrixFiles } from '@/composables/useMatrixFiles';
	import { useRooms } from '@/store/store';
	import { usePubHubs } from '@/core/pubhubsStore';
  import {useRoute, useRouter} from 'vue-router';
	import { useMessageActions } from '@/store/message-actions';
	import filters from '@/core/filters';
	import { useI18n } from 'vue-i18n';

	import { YiviSigningSessionResult } from '@/lib/signedMessages';
	import { fileUpload as uploadHandler } from '@/composables/fileUpload';
  import TextArea from "@/components/forms/TextArea.vue";

<<<<<<< HEAD
  const router = useRouter();
=======
	const { t } = useI18n();
>>>>>>> af8a3603
	const route = useRoute();
	const rooms = useRooms();
	const pubhubs = usePubHubs();
	const messageActions = useMessageActions();

	const emit = defineEmits(usedEvents);
	const { value, reset, changed, cancel } = useFormInputEvents(emit);
	const { allTypes, getTypesAsString, uploadUrl } = useMatrixFiles();

	const buttonEnabled = ref(false);
	const showPopover = ref(false);
	const signingMessage = ref(false);
  const showVideoCall = ref(true);
	const showEmojiPicker = ref(false);
	const fileUploadDialog = ref(false);
	const fileInfo = ref<File>();
	const uri = ref('');

	const caretPos = ref({ top: 0, left: 0 });

	const selectedAttributesSigningMessage = ref<string[]>(['irma-demo.sidn-pbdf.email.domain']);

	const elFileInput = ref<HTMLInputElement | null>(null);
	const elTextInput = ref<InstanceType<typeof TextArea> | null>(null);

	const sendMessageText = computed(() => {
		if (signingMessage.value) {
			return 'message.sign.send';
		}
		return 'message.send';
	});

	watch(route, () => {
		reset();
		closeMenus();
	});

	// Focus on message input if the state of messageActions changes (for example, when replying).
	const inputElement = ref<HTMLInputElement>();
	messageActions.$subscribe(() => {
		inputElement.value?.focus();
	});

	function checkButtonState() {
		buttonEnabled.value = false;
		if (value.value !== undefined) {
			if (typeof value.value === 'number') {
				buttonEnabled.value = true;
			}
			if (typeof value.value === 'string' && value.value.length > 0) {
				buttonEnabled.value = true;
			}
		}
	}

	//  To autocomplete the mention user in the message.
	function mentionUser(user: any) {
		let userMention = user.rawDisplayName;
		// Make sure psuedonym is included if it hasn't
		if (!filters.extractPseudonymFromString(userMention)) {
			userMention += ' - ' + filters.extractPseudonym(user.userId);
		}
		let message = value.value?.toString();
		if (message?.lastIndexOf('@') !== -1) {
			const lastPosition = message?.lastIndexOf('@');
			message = message?.substring(0, lastPosition);
			value.value = ' ';
			value.value = message + ' @' + userMention;
		} else {
			value.value += ' @' + userMention;
		}
	}

	function clickedEmoticon(emoji: string) {
		value.value += emoji;
		elTextInput.value?.$el.focus();
		checkButtonState();
	}

	function uploadFile(event: Event) {
		const accessToken = pubhubs.Auth.getAccessToken();
		const target = event.currentTarget as HTMLInputElement;
		const errorMsg = t('errors.file_upload');
		uploadHandler(errorMsg, accessToken, uploadUrl, allTypes, event, (url) => {
			if (target) {
				const file = target.files && target.files[0];
				if (file) {
					// Once the file has been selected from the filesystem.
					// Set props to be passed to the component.
					fileInfo.value = file;
					uri.value = url;
					// display the component.
					fileUploadDialog.value = true;
					// Inspiration from  https://dev.to/schirrel/vue-and-input-file-clear-file-or-select-same-file-24do
					const inputElement = elFileInput.value;
					if (inputElement) inputElement.value = '';
				}
			}
		});
	}

	function clickedAttachment() {
		elFileInput.value?.click();
	}

  function startVideoCall() {
    pubhubs.setupVideoCallRoom(rooms.currentRoomId);
    router.push({ name: 'videocall'});

  }

	function submitMessage() {
		if (!value.value || !(typeof value.value === 'string')) return;

		if (signingMessage.value) {
			signMessage(value.value, selectedAttributesSigningMessage.value);
		} else if (messageActions.replyingTo) {
			pubhubs.addMessage(rooms.currentRoomId, value.value, messageActions.replyingTo);
			messageActions.replyingTo = undefined;
		} else {
			pubhubs.addMessage(rooms.currentRoomId, value.value);
		}

		value.value = '';
	}

	function signMessage(message: string, attributes: string[]) {
		rooms.yiviSignMessage(message, attributes, rooms.currentRoomId, pubhubs.Auth.getAccessToken(), finishedSigningMessage);
	}

	function finishedSigningMessage(result: YiviSigningSessionResult) {
		pubhubs.addSignedMessage(rooms.currentRoomId, result);
		signingMessage.value = false;
	}

	onMounted(() => {
		reset();
	});

	function togglePopover() {
		messageActions.replyingTo = undefined;
		showPopover.value = !showPopover.value;
	}

	function showSigningMessageMenu() {
		showPopover.value = false;
		signingMessage.value = true;
	}

	function setCaretPos(pos: { top: number; left: number }) {
		caretPos.value = pos;
	}

	function closeMenus() {
		closeReplyingTo();
		showPopover.value = false;
		showEmojiPicker.value = false;
		signingMessage.value = false;
		fileUploadDialog.value = false;
		elFileInput.value = null;
	}

	function closeReplyingTo() {
		messageActions.replyingTo = undefined;
	}
</script><|MERGE_RESOLUTION|>--- conflicted
+++ resolved
@@ -103,11 +103,8 @@
 	import { fileUpload as uploadHandler } from '@/composables/fileUpload';
   import TextArea from "@/components/forms/TextArea.vue";
 
-<<<<<<< HEAD
+	const { t } = useI18n();
   const router = useRouter();
-=======
-	const { t } = useI18n();
->>>>>>> af8a3603
 	const route = useRoute();
 	const rooms = useRooms();
 	const pubhubs = usePubHubs();
