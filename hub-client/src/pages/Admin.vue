<template>
	<div class="flex flex-col h-screen">
		<div class="h-20 pt-4 px-4 z-10">
			<H1 class="mt-4">{{ $t('admin.title') }}</H1>
			<p class="text-sm">{{ $t('admin.description') }}</p>
		</div>
		<Line class="m-4 mb-4"></Line>
		<div class="px-4">
			<Tabs>
				<TabHeader>
					<TabPill v-slot="slotProps">Public Rooms<Icon v-if="slotProps.active" class="float-right hover:text-green ml-2" type="plus" @click="newPublicRoom()"></Icon></TabPill>
					<TabPill v-slot="slotProps">Secured Rooms<Icon v-if="slotProps.active" class="float-right hover:text-green ml-2" type="plus" @click="newSecuredRoom()"></Icon></TabPill>
				</TabHeader>
				<TabContainer>
					<TabContent>
						<p v-if="rooms.nonSecuredPublicRooms.length == 0">{{ $t('admin.no_secured_rooms') }}</p>
						<ul v-else>
							<li v-for="room in rooms.nonSecuredPublicRooms" :key="room.room_id" class="group hover:bg-green p-1 rounded">
								<Icon :type="roomIcon(room)" class="mr-4 float-left text-green group-hover:text-black"></Icon>
								<span :title="room.room_id">
									{{ room.name }} <span>[{{ room.num_joined_members }} {{ $t('rooms.members') }}]</span>
								</span>
								<Icon type="remove" class="float-right cursor-pointer hover:text-red" @click="removePublicRoom(room)"></Icon>
								<Icon type="edit" class="float-right mr-1 cursor-pointer hover:text-white" @click="renamePublicRoom(room)"></Icon>
							</li>
						</ul>
					</TabContent>

					<TabContent>
						<p v-if="!rooms.hasSecuredRooms">{{ $t('admin.no_secured_rooms') }}</p>
						<ul v-else>
							<li v-for="room in rooms.sortedSecuredRooms" :key="room.room_id" class="group hover:bg-green p-1 rounded">
								<Icon type="lock" class="mr-4 float-left text-green group-hover:text-black"></Icon>
								<span :title="room.room_id">
									{{ room.room_name }} <span v-if="room.user_txt !== ''">- {{ room.user_txt }}</span>
								</span>
								<Icon type="remove" class="float-right cursor-pointer hover:text-red" @click="removeSecuredRoom(room)"></Icon>
								<Icon type="edit" class="float-right mr-1 cursor-pointer hover:text-white" @click="EditSecuredRoom(room)"></Icon>
							</li>
						</ul>
					</TabContent>
				</TabContainer>
			</Tabs>
		</div>
	</div>
	<EditRoomName v-if="showEditName" :room="editRoomName" @close="closeRename()"></EditRoomName>
	<EditRoomForm v-if="showEditRoom" :room="editRoom" :secured="secured" @close="closeEdit()"></EditRoomForm>
</template>

<script setup lang="ts">
	import { ref, onMounted } from 'vue';
	import { PubHubsRoomType, PublicRoom, SecuredRoom, useRooms, useDialog } from '@/store/store';
	import { useI18n } from 'vue-i18n';
	import { trimSplit } from '@/core/extensions';

	const { t } = useI18n();
	const rooms = useRooms();
	const editRoomName = ref({} as PublicRoom);
	const editRoom = ref({} as SecuredRoom | PublicRoom);
	const secured = ref(false);
	const showEditName = ref(false);
	const showEditRoom = ref(false);

	onMounted(async () => {
		await rooms.fetchSecuredRooms();
	});

	function isSecuredRoom(room: PublicRoom) {
		return typeof room.room_type !== 'undefined' && room.room_type !== PubHubsRoomType.PH_MESSAGES_RESTRICTED;
	}

	function roomIcon(room: PublicRoom) {
		if (isSecuredRoom(room)) {
			return 'lock';
		}
		return 'room';
	}

	function newPublicRoom() {
		secured.value = false;
		showEditRoom.value = true;
	}

	function newSecuredRoom() {
		secured.value = true;
		showEditRoom.value = true;
	}

	function renamePublicRoom(room: PublicRoom) {
		editRoomName.value = room;
		secured.value = false;
		showEditName.value = true;
	}

	function closeRename() {
		editRoomName.value = {} as PublicRoom;
		secured.value = false;
		showEditName.value = false;
	}

	function EditSecuredRoom(room: SecuredRoom) {
		editRoom.value = room;
		secured.value = true;
		showEditRoom.value = true;
	}

<<<<<<< HEAD
			// Secured room
		} else {
			// Transform room for API
			delete room.secured;
			room.type = 'ph.messages.restricted';
			let accepted = {} as SecuredRoomAttributes;
			// @ts-ignore
			room.accepted.forEach((item: any) => {
				accepted[item.yivi] = {
					accepted_values: trimSplit(item.values),
					profile: item.profile,
				};
			});
			room.accepted = accepted;
=======
	function closeEdit() {
		editRoom.value = {} as SecuredRoom;
		secured.value = false;
		showEditRoom.value = false;
	}
>>>>>>> 6d316273

	async function removePublicRoom(room: PublicRoom) {
		const dialog = useDialog();
		if (await dialog.okcancel(t('admin.remove_room_sure'))) {
			try {
				await rooms.removePublicRoom(room.room_id);
			} catch (error) {
				dialog.confirm('ERROR', error as string);
			}
		}
	}

	async function removeSecuredRoom(room: SecuredRoom) {
		const dialog = useDialog();
		if (await dialog.okcancel(t('admin.secured_remove_sure'))) {
			try {
				await rooms.removeSecuredRoom(room);
			} catch (error) {
				dialog.confirm('ERROR', error as string);
			}
		}
	}
</script><|MERGE_RESOLUTION|>--- conflicted
+++ resolved
@@ -51,7 +51,6 @@
 	import { ref, onMounted } from 'vue';
 	import { PubHubsRoomType, PublicRoom, SecuredRoom, useRooms, useDialog } from '@/store/store';
 	import { useI18n } from 'vue-i18n';
-	import { trimSplit } from '@/core/extensions';
 
 	const { t } = useI18n();
 	const rooms = useRooms();
@@ -104,28 +103,11 @@
 		showEditRoom.value = true;
 	}
 
-<<<<<<< HEAD
-			// Secured room
-		} else {
-			// Transform room for API
-			delete room.secured;
-			room.type = 'ph.messages.restricted';
-			let accepted = {} as SecuredRoomAttributes;
-			// @ts-ignore
-			room.accepted.forEach((item: any) => {
-				accepted[item.yivi] = {
-					accepted_values: trimSplit(item.values),
-					profile: item.profile,
-				};
-			});
-			room.accepted = accepted;
-=======
 	function closeEdit() {
 		editRoom.value = {} as SecuredRoom;
 		secured.value = false;
 		showEditRoom.value = false;
 	}
->>>>>>> 6d316273
 
 	async function removePublicRoom(room: PublicRoom) {
 		const dialog = useDialog();
