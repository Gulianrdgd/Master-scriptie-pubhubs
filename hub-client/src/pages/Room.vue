--- conflicted
+++ resolved
@@ -1,32 +1,4 @@
 <template>
-<<<<<<< HEAD
-    <HeaderFooter v-if="rooms.currentRoomExists" class="pl-3">
-        <template #header>
-            <div class="flex">
-                <Icon type="room" class="text-blue mt-2" size="lg"></Icon>
-                <div class="pl-3">
-                    <H1 class="m-0 text-blue font-bold">{{ $t('rooms.title', [rooms.currentRoom.name]) }}</H1>
-                    <p class="text-sm leading-4">Deze room gaat over .... Lorem ipsum dolor sit amet, consetetur sadipscing elitr.</p>
-                </div>
-                <SearchInput class="ml-16 mt-6 flex-auto" @submit="search"></SearchInput>
-            </div>
-        </template>
-
-        <RoomTimeline class="pt-12" :room_id="rooms.currentRoomId"></RoomTimeline>
-
-        <template #footer>
-            <MessageInput @submit="addMessage($event)"></MessageInput>
-        </template>
-    </HeaderFooter>
-</template>
-
-<script setup lang="ts">
-    import { onMounted, watch } from 'vue';
-    import { useRoute } from 'vue-router';
-    import { useI18n } from 'vue-i18n';
-    import { useRooms } from '@/store/store';
-    import { usePubHubs } from '@/core/pubhubsStore';
-=======
 	<HeaderFooter v-if="rooms.currentRoomExists" class="pl-3">
 		<template #header>
 			<div class="flex">
@@ -63,28 +35,10 @@
 	const { t } = useI18n();
 	const rooms = useRooms();
 	const pubhubs = usePubHubs();
->>>>>>> d8b14a15
 
 	const currentRoom = ref({} as Room);
 	const members = ref([] as Array<String>);
 
-<<<<<<< HEAD
-    onMounted(() => {
-        rooms.changeRoom(route.params.id as string);
-    });
-
-    watch(route, () => {
-        rooms.changeRoom(route.params.id as string);
-    });
-
-    function addMessage(text: string) {
-        pubhubs.addMessage(rooms.currentRoomId, text);
-    }
-
-    function search(term: string) {
-        alert(t('others.nop') + '[' + term + ']');
-    }
-=======
 	onMounted(() => {
 		update();
 	});
@@ -126,5 +80,4 @@
 	function search(term: string) {
 		alert(t('others.nop') + '[' + term + ']');
 	}
->>>>>>> d8b14a15
 </script>