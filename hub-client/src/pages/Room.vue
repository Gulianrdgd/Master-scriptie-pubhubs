--- conflicted
+++ resolved
@@ -30,12 +30,7 @@
 					</div>
 				</div>
 			</template>
-<<<<<<< HEAD
-			<RoomTimeline v-if="rooms.rooms[id!]" class="scrollbar" :room="rooms.rooms[id!]"></RoomTimeline>
-=======
-
 			<RoomTimeline v-if="rooms.rooms[id!]" class="scrollbar" :room="rooms.rooms[id!]" :scroll-to-event-id="scrollToEventId" @scrolled-to-event-id="scrollToEventId = ''"></RoomTimeline>
->>>>>>> af8a3603
 
 			<template #footer>
 				<MessageInput></MessageInput>
