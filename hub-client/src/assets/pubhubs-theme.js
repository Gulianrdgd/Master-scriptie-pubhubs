/** @type {import('tailwindcss').Config} */

module.exports = {
<<<<<<< HEAD
    colors: {
        transparent: 'transparent',
        current: 'currentColor',
        'white' : {
            'DEFAULT'       : '#FFF',
            'middle'        : '#E7E3E3',
        },
        'black' : '#000',
        'gray': {
            'light'         : '#AAA',
            'DEFAULT'       : '#646464',
            'middle'        : '#464545',
            'dark'          : '#3D3C3C',
            'darker'        : '#2F2E2E',
        },
        'blue': {
            'light'         : '#67e8f9',
            'middle-light'  : '#00ADEE',
            'DEFAULT'       : '#408BE1',
            'dark'          : '#001242',
        },
        'green': {
            'lighter'       : '#00EE98',
            'light'         : '#7EE6A9',
            'DEFAULT'       : '#5EC269',
            'dark'          : '#3EA439',
        },
        'red': {
            'light'         : '#ff3333',
            'DEFAULT'       : '#ff0000',
            'dark'          : '#660000',
        },
        'avatar' : {                // Put keys also in src/composables/useUserColor.ts
            'green'         : '#61FE8D',
            'purple'        : '#BF5CD8',
            'yellow'        : '#E7D63D',
            'red'           : '#E45959',
            'lime'          : '#27E0BF',
            'blue'          : '#26CCF0',
            'orange'        : '#FCBA6D',
        },
    },
    fontFamily:{
        sans: [
            'work_sansregular',
            'work_sanssemibold',
            'atkinson_hyperlegibleregular',
          ],
    },
}
=======
	colors: {
		transparent: 'transparent',
		current: 'currentColor',
		white: {
			DEFAULT: '#FFF',
			middle: '#E7E3E3',
		},
		black: '#000',
		gray: {
			lighter: '#CCC',
			light: '#AAA',
			DEFAULT: '#646464',
			middle: '#464545',
			dark: '#3D3C3C',
			darker: '#2F2E2E',
		},
		blue: {
			light: '#67e8f9',
			'middle-light': '#00ADEE',
			DEFAULT: '#408BE1',
			dark: '#001242',
		},
		green: {
			lighter: '#00EE98',
			light: '#7EE6A9',
			DEFAULT: '#5EC269',
			dark: '#3EA439',
			darker: '#1C8217',
		},
		red: {
			light: '#ff3333',
			DEFAULT: '#ff0000',
			dark: '#660000',
		},
		avatar: {
			// Put keys also in src/composables/useUserColor.ts
			green: '#61FE8D',
			purple: '#BF5CD8',
			yellow: '#E7D63D',
			red: '#E45959',
			lime: '#27E0BF',
			blue: '#26CCF0',
			orange: '#FCBA6D',
		},
	},
	fontFamily: {
		sans: ['work_sansregular', 'work_sanssemibold', 'atkinson_hyperlegibleregular'],
	},
};
>>>>>>> d8b14a15
<|MERGE_RESOLUTION|>--- conflicted
+++ resolved
@@ -1,58 +1,6 @@
 /** @type {import('tailwindcss').Config} */
 
 module.exports = {
-<<<<<<< HEAD
-    colors: {
-        transparent: 'transparent',
-        current: 'currentColor',
-        'white' : {
-            'DEFAULT'       : '#FFF',
-            'middle'        : '#E7E3E3',
-        },
-        'black' : '#000',
-        'gray': {
-            'light'         : '#AAA',
-            'DEFAULT'       : '#646464',
-            'middle'        : '#464545',
-            'dark'          : '#3D3C3C',
-            'darker'        : '#2F2E2E',
-        },
-        'blue': {
-            'light'         : '#67e8f9',
-            'middle-light'  : '#00ADEE',
-            'DEFAULT'       : '#408BE1',
-            'dark'          : '#001242',
-        },
-        'green': {
-            'lighter'       : '#00EE98',
-            'light'         : '#7EE6A9',
-            'DEFAULT'       : '#5EC269',
-            'dark'          : '#3EA439',
-        },
-        'red': {
-            'light'         : '#ff3333',
-            'DEFAULT'       : '#ff0000',
-            'dark'          : '#660000',
-        },
-        'avatar' : {                // Put keys also in src/composables/useUserColor.ts
-            'green'         : '#61FE8D',
-            'purple'        : '#BF5CD8',
-            'yellow'        : '#E7D63D',
-            'red'           : '#E45959',
-            'lime'          : '#27E0BF',
-            'blue'          : '#26CCF0',
-            'orange'        : '#FCBA6D',
-        },
-    },
-    fontFamily:{
-        sans: [
-            'work_sansregular',
-            'work_sanssemibold',
-            'atkinson_hyperlegibleregular',
-          ],
-    },
-}
-=======
 	colors: {
 		transparent: 'transparent',
 		current: 'currentColor',
@@ -101,5 +49,4 @@
 	fontFamily: {
 		sans: ['work_sansregular', 'work_sanssemibold', 'atkinson_hyperlegibleregular'],
 	},
-};
->>>>>>> d8b14a15
+};