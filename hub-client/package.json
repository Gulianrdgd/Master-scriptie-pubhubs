--- conflicted
+++ resolved
@@ -1,137 +1,4 @@
 {
-<<<<<<< HEAD
-	"name": "PubHubsClient",
-	"version": "0.0.1",
-	"private": true,
-	"scripts": {
-		"story:dev": "histoire dev --port=6006",
-		"story:build": "histoire build",
-		"story:preview": "histoire preview",
-		"serve": "vue-cli-service serve --port=8081",
-		"watch": "vue-cli-service serve --port=8081 --watch",
-		"build": "vue-cli-service build",
-		"lint": "vue-cli-service lint",
-		"pwa": "vue-cli-service build && npx http-server dist",
-		"test": "vitest",
-		"test:run": "vitest run",
-		"test:ui": "vitest --ui",
-		"coverage": "vitest run --coverage"
-	},
-	"dependencies": {
-		"@matrix-org/olm": "https://gitlab.matrix.org/api/v4/projects/27/packages/npm/@matrix-org/olm/-/@matrix-org/olm-3.2.14.tgz",
-		"@privacybydesign/yivi-frontend": "^0.1.2",
-		"@types/uuid": "^9.0.8",
-		"@vue/test-utils": "^2.2.3",
-		"another-json": "^0.2.0",
-		"autoprefixer": "^10",
-		"core-js": "^3.8.3",
-		"emojibase": "^15",
-		"emojibase-data": "^15.2.0",
-		"livekit-client": "^2.1.5",
-		"loglevel": "^1.8.0",
-		"matrix-js-sdk": "^31",
-		"octokit": "^3.0.0",
-		"path-browserify": "^1.0.1",
-		"pinia": "^2.0.26",
-		"postcss": "^8.4.33",
-		"register-service-worker": "^1.7.2",
-		"sanitize-html": "^2.11.0",
-		"sdp-transform": "^2.14.2",
-		"tailwind-merge": "^2",
-		"tailwindcss": "^3",
-		"util": "^0.12.5",
-		"vue": "^3.2.13",
-		"vue-i18n": "^9.2.2",
-		"vue-router": "^4.1.5",
-		"worker-loader": "^3.0.8"
-	},
-	"devDependencies": {
-		"@babel/core": "^7.12.16",
-		"@babel/eslint-parser": "^7.12.16",
-		"@histoire/plugin-vue": "^0",
-		"@pinia/testing": "^0.1.3",
-		"@tailwindcss/forms": "^0.5.4",
-		"@types/sdp-transform": "^2.4.9",
-		"@typescript-eslint/eslint-plugin": "^7",
-		"@typescript-eslint/parser": "^7",
-		"@vitejs/plugin-vue": "^5",
-		"@vue/cli-plugin-babel": "~5.0.0",
-		"@vue/cli-plugin-eslint": "~5.0.0",
-		"@vue/cli-plugin-pwa": "~5.0.0",
-		"@vue/cli-plugin-typescript": "~5.0.0",
-		"@vue/cli-service": "^5.0.8",
-		"@vue/eslint-config-typescript": "^13",
-		"eslint": "^8.44.0",
-		"eslint-plugin-vue": "^9",
-		"histoire": "^0",
-		"jsdom": "^24",
-		"msw": "^2",
-		"prettier": "^3",
-		"prettier-eslint": "^16.3.0",
-		"typedoc": "^0.25.13",
-		"typedoc-plugin-vue": "^1.1.0",
-		"typescript": "^5.0.2",
-		"vitest": "^1.2.2",
-		"vue-cli-plugin-tailwind": "~3.0.0",
-		"vue-eslint-parser": "^9"
-	},
-	"eslintConfig": {
-		"root": true,
-		"env": {
-			"node": true,
-			"vue/setup-compiler-macros": true
-		},
-		"extends": [
-			"plugin:vue/vue3-essential",
-			"eslint:recommended",
-			"@vue/typescript"
-		],
-		"parserOptions": {
-			"parser": "@typescript-eslint/parser"
-		},
-		"rules": {
-			"no-unused-vars": "off",
-			"@typescript-eslint/no-unused-vars": [
-				"error",
-				{
-					"vars": "all",
-					"args": "after-used",
-					"argsIgnorePattern": "^_",
-					"caughtErrorsIgnorePattern": "^_",
-					"destructuredArrayIgnorePattern": "^_",
-					"varsIgnorePattern": "^props|value",
-					"ignoreRestSiblings": false
-				}
-			],
-			"vue/multi-word-component-names": "off"
-		}
-	},
-	"prettier": {
-		"printWidth": 240,
-		"tabWidth": 4,
-		"useTabs": true,
-		"semi": true,
-		"singleQuote": true,
-		"quoteProps": "as-needed",
-		"trailingComma": "all",
-		"bracketSpacing": true,
-		"bracketSameLine": false,
-		"arrowParens": "always",
-		"htmlWhitespaceSensitivity": "css",
-		"vueIndentScriptAndStyle": true,
-		"endOfLine": "lf",
-		"embeddedLanguageFormatting": "auto",
-		"singleAttributePerLine": false
-	},
-	"browserslist": [
-		"> 1%",
-		"last 2 versions",
-		"not dead",
-		"not ie 11"
-	],
-	"_id": "@",
-	"readme": "ERROR: No README data found!"
-=======
   "name": "PubHubsClient",
   "version": "0.0.1",
   "private": true,
@@ -157,6 +24,8 @@
     "matrix-js-sdk": "^31",
     "octokit": "^3.0.0",
     "pinia": "^2.0.26",
+    "another-json": "^0.2.0",
+    "livekit-client": "^2.1.5",
     "postcss": "^8.4.33",
     "register-service-worker": "^1.7.2",
     "sanitize-html": "^2.11.0",
@@ -171,6 +40,7 @@
     "@babel/core": "^7.12.16",
     "@babel/eslint-parser": "^7.12.16",
     "@pinia/testing": "^0.1.3",
+    "@types/uuid": "^9.0.8",
     "@tailwindcss/forms": "^0.5.4",
     "@typescript-eslint/eslint-plugin": "^7",
     "@typescript-eslint/parser": "^7",
@@ -213,6 +83,9 @@
         {
           "vars": "all",
           "args": "after-used",
+          "argsIgnorePattern": "^_",
+          "caughtErrorsIgnorePattern": "^_",
+          "destructuredArrayIgnorePattern": "^_",
           "varsIgnorePattern": "^props|value",
           "ignoreRestSiblings": false
         }
@@ -245,5 +118,4 @@
   ],
   "_id": "@",
   "readme": "ERROR: No README data found!"
->>>>>>> af8a3603
 }