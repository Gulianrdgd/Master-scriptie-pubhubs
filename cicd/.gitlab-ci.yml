--- conflicted
+++ resolved
@@ -325,12 +325,8 @@
     <<: *hubclientchanges
   needs: &deployhubclientneeds
     - build-hubclient
-<<<<<<< HEAD
-    - build-hubclient2
-=======
     - job: build-hubclient2
       optional: true
->>>>>>> acb94d62
   environment: $CI_COMMIT_REF_NAME
   tags: [docker]
   image: registry.science.ru.nl/ilab/docker-build/ubuntu-iso:main
