variables:
  DOCKER_DRIVER: overlay # faster docker builds, see https://gitlab.com/gitlab-org/gitlab-ce/issues/21374

before_script:
  - ENV_FILE="pubhubs/.${CI_COMMIT_REF_NAME}.env"
  - test -f ${ENV_FILE} && source ${ENV_FILE} # 'source ${ENV_FILE} || true' does not work on busybox

# For more information, see: https://docs.gitlab.com/ee/ci/yaml/index.html#stages
stages: # List of stages for jobs, and their order of execution
  - build
  - build-images
  - deploy

.rustchanges: &rustchanges
  changes:
    - pubhubs/**/*
    - cicd/.gitlab-ci.yml

.phc_image_changes: &phc_image_changes
  changes:
    - pubhubs/**/*
    - global-client/**/* # global client is included in PHC image
    - hub-client/**/* # global client depends on hub-client
    - cicd/.gitlab-ci.yml

.anycodechanges: &anycodechanges
  changes:
    - pubhubs/**/*
    - global-client/**/*
    - hub-client/**/*
    - pubhubs_hub/**/*
    - start_test_setup.py
<<<<<<< HEAD
=======
    - cicd/.gitlab-ci.yml

.globalclientchanges: &globalclientchanges
  changes:
    - global-client/**/*
    - hub-client/**/*
>>>>>>> d8b14a15
    - cicd/.gitlab-ci.yml

.hubclientchanges: &hubclientchanges
  changes:
    - hub-client/**/*
    - cicd/.gitlab-ci.yml

.hubchanges: &hubchanges
  changes:
<<<<<<< HEAD
=======
    # NOTE: strictly speaking changes to pubhubs also affect a hub via libpubhubs.so,
    #       but that happens so seldomly that we better trigger a deploy in those cases manually
>>>>>>> d8b14a15
    - pubhubs_hub/**/*
    - cicd/.gitlab-ci.yml

rust-clippy:
  stage: build
  tags:
    - docker
  image: registry.science.ru.nl/ilab/docker-build/rust-nightly:main
  script:
    - cd pubhubs
    # twice, because sometimes clippy has hard errors, and won't produce the report
    - cargo +nightly clippy
    - cargo +nightly clippy --message-format=json | gitlab-report -p clippy > gl-code-quality-report.json
  artifacts:
    reports:
      codequality: pubhubs/gl-code-quality-report.json
    expire_in: 1 week
  rules:
    - if: "$CODE_QUALITY_DISABLED"
      when: never
    - if: '$CI_PIPELINE_SOURCE != "push"'
      when: never
    - *rustchanges
    - when: manual
  cache:
    key: "${CI_COMMIT_REF_NAME}-${CI_JOB_NAME}"
    paths:
      - pubhubs/target/

rust-unit-test:
  stage: build
  tags:
    - docker
  rules: 
    - *rustchanges
    - when: manual
<<<<<<< HEAD
  image: registry.science.ru.nl/ilab/docker-build/rust-stable:main
=======
  image: registry.science.ru.nl/ilab/docker-build/pubhubs-rust-stable:main
>>>>>>> d8b14a15
  script:
    - cp -r global-client/ pubhubs
    - cp -r hub-client/ pubhubs
    - cd pubhubs
#    No pretty reporting for now unfortunatly, see https://github.com/rust-lang/rust/issues/49359
#    (more background:  https://github.com/rust-lang/rust/pull/109044), when JSON output is finalized let's turn reporting
#    back on.
#    - env RUST_BACKTRACE=full cargo +stable test --no-fail-fast -- -Z unstable-options --format json | gitlab-report -p test > report.xml
    - RUST_BACKTRACE=full RUSTFLAGS="-C link-arg=-fuse-ld=lld" RUSTDOCFLAGS="-C link-arg=-fuse-ld=lld" cargo +stable test --no-fail-fast
  artifacts:
    reports:
      junit: pubhubs/report.xml
    expire_in: 1 week
  cache:
    key: "${CI_COMMIT_REF_NAME}-${CI_JOB_NAME}"
    paths:
      - pubhubs/target/

rust-cargo-deny:
  stage: build
  rules: 
    - *rustchanges
    - when: manual
  tags:
    - docker
  image: registry.science.ru.nl/ilab/docker-build/rust-stable:main
  script:
    - cd pubhubs
    - cargo deny check

build-pubhubs-image:
  stage: build-images
  rules:
    # don't run when branch is not main or stable
    - if:  $CI_COMMIT_BRANCH != "main" && $CI_COMMIT_BRANCH != "stable"
      when: never
    # do run when any relevant files have changed
    - <<: *phc_image_changes
    # when no relevant changes have been made, don't run automatically, but allow the job to be rin manually
    - when: manual
  needs:
    - job: globalclient-unit-test
      optional: true
    - job: rust-unit-test
      optional: true
    - job: rust-cargo-deny
      optional: true
    - job: rust-clippy
      optional: true

  tags:
    - docker
  image: docker:stable
  variables:
    CONTAINER_IMAGE: ${CI_REGISTRY}/${CI_PROJECT_PATH}/pubhubs:${CI_COMMIT_REF_NAME}
  script:
    - docker login -u $CI_REGISTRY_USER -p $CI_REGISTRY_PASSWORD $CI_REGISTRY
    - docker build --build-arg "CARGO_FEATURES=${CARGO_FEATURES}" -f pubhubs/Dockerfile -t ${CONTAINER_IMAGE} .
    - docker push ${CONTAINER_IMAGE}

deploy-main-phc:
  stage: deploy
  rules:
    # don't run when branch is not main
    - if:  $CI_COMMIT_BRANCH != "main"
      when: never
    # do run when any relevant files have changed
    - <<: *phc_image_changes
    # when no relevant changes have been made, don't run automatically, but allow the job to be rin manually
    - when: manual
  needs: 
    - build-pubhubs-image
  environment: $CI_COMMIT_REF_NAME
  tags: [docker]
  image: ubuntu:rolling
  script:
    - cd pubhubs
    - apt update
    - apt install -y openssh-client
    - chmod 600 $ILAB_VM_TRIGGER_UPDATE_KEY
    - ssh -o UserKnownHostsFile=$ILAB_VM_TRIGGER_UPDATE_KNOWN_HOSTS $ILAB_VM_TRIGGER_UPDATE_USER@$ILAB_VM_TRIGGER_UPDATE_HOST_MAIN -i $ILAB_VM_TRIGGER_UPDATE_KEY docker-pubhubs-main

deploy-stable-phc:
  stage: deploy
  rules:
    # don't run when branch is not stable
    - if:  $CI_COMMIT_BRANCH != "stable"
      when: never
    # do run when any relevant files have changed
    - <<: *phc_image_changes
    # when no relevant changes have been made, don't run automatically, but allow the job to be rin manually
    - when: manual
  needs: 
    - build-pubhubs-image
  environment: $CI_COMMIT_REF_NAME
  tags: [docker]
  image: ubuntu:rolling
  script:
    - cd pubhubs
    - apt update
    - apt install -y openssh-client
    - chmod 600 $ILAB_VM_TRIGGER_UPDATE_KEY
    - ssh -o UserKnownHostsFile=$ILAB_VM_TRIGGER_UPDATE_KNOWN_HOSTS $ILAB_VM_TRIGGER_UPDATE_USER@$ILAB_VM_TRIGGER_UPDATE_HOST_STABLE -i $ILAB_VM_TRIGGER_UPDATE_KEY docker-pubhubs-stable

start-test-setup-unit-test:
  stage: build
  rules:
    - <<: *anycodechanges
    - when: manual
  tags:
    - docker
  image: python:latest
  variables:
    PIP_CACHE_DIR: "$CI_PROJECT_DIR/.cache/pip"
  script:
    - pip install virtualenv
    - virtualenv venv
    - source venv/bin/activate
    - python3 start_test_setup.py test

hub-unit-test: # This job runs in the test stage.
  stage: build
  rules:
    - *hubchanges
    - when: manual
  tags:
    - docker
  image: python:latest
  variables:
    PIP_CACHE_DIR: "$CI_PROJECT_DIR/.cache/pip"
  before_script: 
    - python --version # For debugging
    - pip install virtualenv
    - virtualenv venv
    - source venv/bin/activate
    - pip install unittest-xml-reporting
    - apt update && apt install -y lsb-release
  script:
    - cd pubhubs_hub
    - pip install --upgrade -r requirements.txt
    - python -m xmlrunner discover -p '*_test.py' --output-file report.xml
    # Pip's cache doesn't store the python packages
    # https://pip.pypa.io/en/stable/reference/pip_install/#caching
    #
    # If you want to also cache the installed packages, you have to install
    # them in a virtualenv and cache it as well.
  cache:
    paths:
      - pubhubs_hub/.cache/pip
      - pubhubs_hub/venv/
  artifacts:
    reports:
      junit: pubhubs_hub/report.xml
    expire_in: 1 week

build-image-hub:
  stage: build-images
  rules:
    # don't run when branch is not stable or main
    - if:  $CI_COMMIT_BRANCH != "stable" &&  $CI_COMMIT_BRANCH != "main"
      when: never
    # do run when any relevant files have changed
    - <<: *hubchanges
    # when no relevant changes have been made, don't run automatically, but allow the job to be rin manually
    - when: manual
  needs:
    - hub-unit-test
  tags:
    - docker
  image: docker:latest # docker:stable does not work, see https://gitlab.science.ru.nl/ilab/pubhubs_canonical/-/issues/228
  variables:
    CONTAINER_IMAGE: ${CI_REGISTRY}/${CI_PROJECT_PATH}/pubhubs_hub:${CI_COMMIT_REF_NAME}
  script:
    - docker login -u $CI_REGISTRY_USER -p $CI_REGISTRY_PASSWORD $CI_REGISTRY
    - docker build -t ${CONTAINER_IMAGE} -f pubhubs_hub/Dockerfile .
    - docker push ${CONTAINER_IMAGE}

deploy-main-hub:
  stage: deploy
  rules:
    # don't run when branch is not main
    - if:   $CI_COMMIT_BRANCH != "main"
      when: never
    # do run when any relevant files have changed
    - <<: *hubchanges
    # when no relevant changes have been made, don't run automatically, but allow the job to be rin manually
    - when: manual
  needs: &mainhubdeployneeds
    - build-image-hub
  environment: $CI_COMMIT_REF_NAME
  tags: [docker]
  image: registry.science.ru.nl/ilab/docker-build/ubuntu-iso:main
  script:
    - cd pubhubs_hub
    - chmod 600 $ILAB_VM_TRIGGER_UPDATE_KEY
    - ssh -o UserKnownHostsFile=$ILAB_VM_TRIGGER_UPDATE_KNOWN_HOSTS $ILAB_VM_TRIGGER_UPDATE_USER@$ILAB_VM_TRIGGER_UPDATE_HOST_MAIN -i $ILAB_VM_TRIGGER_UPDATE_KEY docker-testhub-matrix-main

deploy-stable-hub:
  stage: deploy
  rules:
    # don't run when branch is not stable
    - if:   $CI_COMMIT_BRANCH != "stable"
      when: never
    # do run when any relevant files have changed
    - <<: *hubchanges
    # when no relevant changes have been made, don't run automatically, but allow the job to be rin manually
    - when: manual
  needs: *mainhubdeployneeds
  environment: $CI_COMMIT_REF_NAME
  tags: [docker]
  image: registry.science.ru.nl/ilab/docker-build/ubuntu-iso:main
  script:
    - cd pubhubs_hub
    - chmod 600 $ILAB_VM_TRIGGER_UPDATE_KEY
    - ssh -o UserKnownHostsFile=$ILAB_VM_TRIGGER_UPDATE_KNOWN_HOSTS $ILAB_VM_TRIGGER_UPDATE_USER@$ILAB_VM_TRIGGER_UPDATE_HOST_STABLE -i $ILAB_VM_TRIGGER_UPDATE_KEY docker-testhub-matrix-stable

globalclient-unit-test:
  stage: build
  rules: 
    - *globalclientchanges
    - when: manual
  tags: [docker]
  image: node:latest
  script:
    - cd global-client
    - npm ci --cache .npm --prefer-offline
    - npm run test
  cache:
    key: ${CI_COMMIT_REF_SLUG}
    paths:
      - .npm/

hubclient-unit-test:
  stage: build
  rules: 
    - *hubclientchanges
    - when: manual
  tags: [docker]
  image: node:latest
  before_script:
    - cd hub-client
    - npm ci --cache .npm --prefer-offline
  script:
    - npm run test
  cache:
    key: ${CI_COMMIT_REF_SLUG}
    paths:
      - .npm/

build-hubclient:
  stage: build-images
  rules:
    # don't run when branch is not main or stable
    - if:   $CI_COMMIT_BRANCH != "main" && $CI_COMMIT_BRANCH != "stable"
      when: never
    # do run when any relevant files have changed
    - <<: *hubclientchanges
    # when no relevant changes have been made, don't run automatically, but allow the job to be rin manually
    - when: manual
  needs:
    - hubclient-unit-test
  tags:
    - docker
  image: docker:stable
  variables:
    CONTAINER_IMAGE: ${CI_REGISTRY}/${CI_PROJECT_PATH}/pubhubs_client:${CI_COMMIT_REF_NAME}
  script:
    - cd hub-client
    - docker login -u $CI_REGISTRY_USER -p $CI_REGISTRY_PASSWORD $CI_REGISTRY
    - DOCKER_BUILDKIT=1 docker build -t ${CONTAINER_IMAGE} .
    - docker push ${CONTAINER_IMAGE}

build-hubclient2:
  stage: build-images
  rules:
    # don't run when branch is not main
    - if:   $CI_COMMIT_BRANCH != "main" 
      when: never
    # do run when any relevant files have changed
    - <<: *hubclientchanges
    # when no relevant changes have been made, don't run automatically, but allow the job to be rin manually
    - when: manual
  needs:
    - hubclient-unit-test
  tags:
    - docker
  image: docker:stable
  variables:
    CONTAINER_IMAGE: ${CI_REGISTRY}/${CI_PROJECT_PATH}/pubhubs_client2:${CI_COMMIT_REF_NAME}
  script:
    - cd hub-client
    - cp ../cicd/temp_testhub/HubPage.vue src/pages/HubPage.vue
    - cp ../cicd/temp_testhub/logo.svg public/img/logo.svg
    - cp ../cicd/temp_testhub/logo.svg src/assets/pubhubs-logo.svg
    - cp ../cicd/temp_testhub/logo.svg src/assets/pubhubs-logo-dark.svg
    - cp ../cicd/temp_testhub/pubhubs-theme.js src/assets/pubhubs-theme.js
    - docker login -u $CI_REGISTRY_USER -p $CI_REGISTRY_PASSWORD $CI_REGISTRY
    - DOCKER_BUILDKIT=1 docker build -t ${CONTAINER_IMAGE} .
    - docker push ${CONTAINER_IMAGE}

deploy-main-hubclient:
  stage: deploy
  rules:
    # don't run when branch is not main
    - if:   $CI_COMMIT_BRANCH != "main"
      when: never
    # do run when any relevant files have changed
    - <<: *hubclientchanges
    # when no relevant changes have been made, don't run automatically, but allow the job to be rin manually
    - when: manual
  needs: &deployhubclientneeds
    - build-hubclient
    - job: build-hubclient2
      optional: true
  environment: $CI_COMMIT_REF_NAME
  tags: [docker]
  image: registry.science.ru.nl/ilab/docker-build/ubuntu-iso:main
  script:
    - cd hub-client
    - chmod 600 $ILAB_VM_TRIGGER_UPDATE_KEY
    - ssh -o UserKnownHostsFile=$ILAB_VM_TRIGGER_UPDATE_KNOWN_HOSTS $ILAB_VM_TRIGGER_UPDATE_USER@$ILAB_VM_TRIGGER_UPDATE_HOST_MAIN -i $ILAB_VM_TRIGGER_UPDATE_KEY docker-testhub-element-main
    - ssh -o UserKnownHostsFile=$ILAB_VM_TRIGGER_UPDATE_KNOWN_HOSTS $ILAB_VM_TRIGGER_UPDATE_USER@$ILAB_VM_TRIGGER_UPDATE_HOST_MAIN -i $ILAB_VM_TRIGGER_UPDATE_KEY docker-testhub2-client-main

deploy-stable-client:
  stage: deploy
  rules:
    # don't run when branch is not stab,e
    - if:  $CI_COMMIT_BRANCH != "stable"
      when: never
    # do run when any relevant files have changed
    - <<: *hubclientchanges
    # when no relevant changes have been made, don't run automatically, but allow the job to be rin manually
    - when: manual
  needs: *deployhubclientneeds
  environment: $CI_COMMIT_REF_NAME
  tags: [docker]
  image: registry.science.ru.nl/ilab/docker-build/ubuntu-iso:main
  script:
    - cd hub-client
    - chmod 600 $ILAB_VM_TRIGGER_UPDATE_KEY
    - ssh -o UserKnownHostsFile=$ILAB_VM_TRIGGER_UPDATE_KNOWN_HOSTS $ILAB_VM_TRIGGER_UPDATE_USER@$ILAB_VM_TRIGGER_UPDATE_HOST_STABLE -i $ILAB_VM_TRIGGER_UPDATE_KEY docker-testhub-element-stable

set-blueprints:
  stage: build
  rules:
    # don't run when branch is not main
    - if:   $CI_COMMIT_BRANCH != "main"
      when: never
    # do run when any relevant files have changed
    - changes:
       - docs/blueprints/**/*
       - cicd/.gitlab-ci.yml
    # when no relevant changes have been made, don't run automatically, but allow the job to be rin manually
    - when: manual
  tags: [docker]
  image: registry.gitlab.com/islandoftex/images/texlive:latest
  script:
    - cd docs/blueprints
    - arara main
  artifacts:
    paths:
      - ./docs/blueprints/main.pdf<|MERGE_RESOLUTION|>--- conflicted
+++ resolved
@@ -30,15 +30,12 @@
     - hub-client/**/*
     - pubhubs_hub/**/*
     - start_test_setup.py
-<<<<<<< HEAD
-=======
     - cicd/.gitlab-ci.yml
 
 .globalclientchanges: &globalclientchanges
   changes:
     - global-client/**/*
     - hub-client/**/*
->>>>>>> d8b14a15
     - cicd/.gitlab-ci.yml
 
 .hubclientchanges: &hubclientchanges
@@ -48,11 +45,8 @@
 
 .hubchanges: &hubchanges
   changes:
-<<<<<<< HEAD
-=======
     # NOTE: strictly speaking changes to pubhubs also affect a hub via libpubhubs.so,
     #       but that happens so seldomly that we better trigger a deploy in those cases manually
->>>>>>> d8b14a15
     - pubhubs_hub/**/*
     - cicd/.gitlab-ci.yml
 
@@ -89,11 +83,7 @@
   rules: 
     - *rustchanges
     - when: manual
-<<<<<<< HEAD
-  image: registry.science.ru.nl/ilab/docker-build/rust-stable:main
-=======
   image: registry.science.ru.nl/ilab/docker-build/pubhubs-rust-stable:main
->>>>>>> d8b14a15
   script:
     - cp -r global-client/ pubhubs
     - cp -r hub-client/ pubhubs
