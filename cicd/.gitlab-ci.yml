--- conflicted
+++ resolved
@@ -250,11 +250,7 @@
     CONTAINER_IMAGE: ${CI_REGISTRY}/${CI_PROJECT_PATH}/pubhubs_hub:${CI_COMMIT_REF_NAME}
   script:
     - docker login -u $CI_REGISTRY_USER -p $CI_REGISTRY_PASSWORD $CI_REGISTRY
-<<<<<<< HEAD
-    - DOCKER_BUILDKIT=1 docker build -t ${CONTAINER_IMAGE} -f pubhubs_hub/Dockerfile .
-=======
     - docker build -t ${CONTAINER_IMAGE} -f pubhubs_hub/Dockerfile .
->>>>>>> ffeb4f23
     - docker push ${CONTAINER_IMAGE}
 
 deploy-main-hub:
