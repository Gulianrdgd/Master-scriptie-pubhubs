# To be build from the repository's root:
#
#   docker build -f pubhubs_hub/Dockerfile .
#
# Please keep the pubhubs_hub/Dockerfile.dockerignore up-to-date. 

### BUILD STAGE:  YIVI
FROM golang:1.20 AS yivi_build

RUN git clone https://github.com/privacybydesign/irmago --branch v0.12.6 --depth 1
<<<<<<< HEAD

WORKDIR irmago

RUN GO111MODULE=auto go install ./irma

### BUILD STAGE:  LIBPUBHUBS 
FROM rust AS libpubhubs_build

COPY pubhubs/ .
=======

WORKDIR irmago

RUN GO111MODULE=auto go install ./irma

### BUILD STAGE:  LIBPUBHUBS 
FROM rust AS libpubhubs_build

COPY pubhubs/ wd

WORKDIR wd

>>>>>>> ffeb4f23
# only build pubhubs with the features needed for the ABI
RUN cargo build --no-default-features --lib --features=abi

## FINAL CONTAINER STAGE
FROM matrixdotorg/synapse:v1.89.0

COPY --from=yivi_build /go/bin/irma /usr/bin/irma
<<<<<<< HEAD
COPY --from=libpubhubs_build /target/debug/libpubhubs.so /usr/lib
=======
COPY --from=libpubhubs_build /wd/target/debug/libpubhubs.so /usr/lib
>>>>>>> ffeb4f23
COPY --chmod=755 pubhubs_hub/start.sh .

# Secret to be used by libpep to decrypt the pseudonyms
ENV HUB_SECRET change_me

# Use the modules and templates that are PubHubs specific. To use the modules make sure the configuration in homeserver.yaml points  to the /conf/modules. See the example config.
COPY pubhubs_hub/matrix_test_config/templates /conf/templates
COPY pubhubs_hub/modules /conf/modules

ENTRYPOINT ["./start.sh"]<|MERGE_RESOLUTION|>--- conflicted
+++ resolved
@@ -8,17 +8,6 @@
 FROM golang:1.20 AS yivi_build
 
 RUN git clone https://github.com/privacybydesign/irmago --branch v0.12.6 --depth 1
-<<<<<<< HEAD
-
-WORKDIR irmago
-
-RUN GO111MODULE=auto go install ./irma
-
-### BUILD STAGE:  LIBPUBHUBS 
-FROM rust AS libpubhubs_build
-
-COPY pubhubs/ .
-=======
 
 WORKDIR irmago
 
@@ -31,7 +20,6 @@
 
 WORKDIR wd
 
->>>>>>> ffeb4f23
 # only build pubhubs with the features needed for the ABI
 RUN cargo build --no-default-features --lib --features=abi
 
@@ -39,11 +27,7 @@
 FROM matrixdotorg/synapse:v1.89.0
 
 COPY --from=yivi_build /go/bin/irma /usr/bin/irma
-<<<<<<< HEAD
-COPY --from=libpubhubs_build /target/debug/libpubhubs.so /usr/lib
-=======
 COPY --from=libpubhubs_build /wd/target/debug/libpubhubs.so /usr/lib
->>>>>>> ffeb4f23
 COPY --chmod=755 pubhubs_hub/start.sh .
 
 # Secret to be used by libpep to decrypt the pseudonyms
