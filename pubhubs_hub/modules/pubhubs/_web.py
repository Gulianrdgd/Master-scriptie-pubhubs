import logging
from typing import Optional

from synapse.http.site import SynapseRequest
from synapse.module_api import ModuleApi
from synapse.http.server import DirectServeJsonResource, respond_with_json
from synapse.types import JsonDict
from twisted.web.resource import Resource

import time
from . import YiviRoomJoiner
from ._constants import SERVER_NOTICES_USER, CLIENT_URL
from ._secured_rooms_class import RoomAttribute
from ._store import YiviRoomJoinStore

logger = logging.getLogger("synapse.contrib." + __name__)


class JoinServlet(Resource):
    """Main servlet to handle the disclosed attributes."""

    def __init__(self, config: dict, module_api: ModuleApi, store: YiviRoomJoinStore, joiner: YiviRoomJoiner):
        super().__init__()
        self.module_api = module_api
        self.config = config

        self.putChild(b"yivi-endpoint", YiviEndpoint(config, module_api, store, joiner))
<<<<<<< HEAD
=======
        
>>>>>>> d8b14a15


class YiviEndpoint(Resource):
    """Servlet that bundles the Yivi endpoints for the javascript client to communicate with."""

    def __init__(self, config: dict, module_api: ModuleApi, store: YiviRoomJoinStore, joiner: YiviRoomJoiner):
        super().__init__()
        self.module_api = module_api
        self.config = config
        self.putChild(b"start", YiviStart(config, module_api, store))
        self.putChild(b"result", YiviResult(config, module_api, store, joiner))


class YiviStart(DirectServeJsonResource):
    """Servlet containing the endpoint to start the Yivi session.
    Will ask to disclose the attributes as specified in the module configuration
    """

    def __init__(self, config: dict, module_api: ModuleApi, store: YiviRoomJoinStore):
        super().__init__()
        self.module_api = module_api
        self.config = config
        self.store = store

    async def _async_render_GET(self, request):
        http_client = self.module_api.http_client

        maybe_room_id = request.args.get(b"room_id")[0]
        if not maybe_room_id:
            respond_with_json(request, 400, {})
            return

        room_id = maybe_room_id.decode()
        room = await self.store.get_secured_room(room_id)

        if room is None:
            respond_with_json(request, 403, {})
            return

        to_disclose = list(room.accepted.keys())
        session_request = {"@context": "https://irma.app/ld/request/disclosure/v2", "disclose": [[to_disclose]]}

        yivi_url = self.config.get("yivi_url", "http://localhost:8089")
        answer = await http_client.post_json_get_json(f"{yivi_url}/session", session_request)
        # Make sure the 'ultimate' client uses the proxy used by the module.
        public_yivi_url = self.config.get("public_yivi_url", self.module_api.public_baseurl)
        answer["sessionPtr"]["u"] = (
            public_yivi_url + "_synapse/client/yiviproxy/" + "/".join(answer["sessionPtr"]["u"].split("/")[3:])
        )

        logger.debug(f"rewrote Yivi url to {answer['sessionPtr']['u']}")

        # Now client makes the request
        request.setHeader(b"Access-Control-Allow-Origin", f"{self.config[CLIENT_URL]}".encode())

        respond_with_json(request, 200, answer)


class YiviResult(DirectServeJsonResource):
    """Servlet containing the endpoint the JS client will call when the session is done,
    will collect and check the session result and see if
     correct attributes are disclosed.
     If so will return the url of the room the waiting room was for.
    """

    def __init__(self, config: dict, module_api: ModuleApi, store: YiviRoomJoinStore, yivi_room_joiner: YiviRoomJoiner):
        super().__init__()
        self.module_api = module_api
        self.config = config
        self.store = store
        self.yivi_room_joiner = yivi_room_joiner

    async def check_allowed(self, result: dict, room_id: str) -> Optional[JsonDict]:
        """Check whether the Yivi result fits the entry requirements of the room.

        :param result: Yivi session result
        :param room_id: the id of the room to join
        :return: None is not allowed and the disclosed attributes when allowed.
        """
        logger.debug(f"'{result=}' after a disclose")

        if result.get("proofStatus") is None:
            return None

        if result["proofStatus"] == "VALID":
            if result.get("disclosed") is None:
                return None

            disclosed = result.get("disclosed")[0]

            if len(disclosed) < 1:
                return None

            room = await self.store.get_secured_room(room_id)

            if room is None:
                return None

            disclosed_to_show = {}

            disclosed_attributes = {}
            for attribute in disclosed:
                id = attribute.get("id")
                value = attribute.get("rawvalue")
                disclosed_attributes[id] = value

            for required in room.accepted.keys():
                disclosed_value = disclosed_attributes.get(required, None)
                if disclosed_value:
                    room_attribute: RoomAttribute = room.accepted[required]
                    if room_attribute:
                        if (
                            len(room_attribute.accepted_values) == 0
                            or disclosed_value in room_attribute.accepted_values
                        ):
                            if room_attribute.profile:
                                disclosed_to_show[required] = disclosed_value
                            else:
<<<<<<< HEAD
                                disclosed_to_show[required] = {"": ""}
=======
                                disclosed_to_show[required] = ""
>>>>>>> d8b14a15
                        else:
                            return None
                    else:
                        return None
                else:
                    return None

            return disclosed_to_show
        else:
            return None

    async def _async_render_GET(self, request: SynapseRequest):
        http_client = self.module_api.http_client

        request.setHeader(b"Access-Control-Allow-Origin", f"{self.config[CLIENT_URL]}".encode())

        if not request.args.get(b"session_token") or not request.args.get(b"room_id"):
            respond_with_json(request, 400, {})
            return

        token = b"".join(request.args.get(b"session_token")).decode()
        room_id = b"".join(request.args.get(b"room_id")).decode()

        user = await self.module_api.get_user_by_req(request)

        user_id = user.user.to_string()

        

        yivi_url = self.config.get("yivi_url", "http://localhost:8089")
        result = await http_client.get_json(f"{yivi_url}/session/{token}/result")
        allowed = await self.check_allowed(result, room_id)
<<<<<<< HEAD
        if allowed:
            await self.store.allow(user_id, room_id)
            await self.module_api.update_room_membership(user_id, user_id, room_id, "join")
=======
        if allowed:            
            await self.store.allow(user_id, room_id, time.time())
            await self.module_api.update_room_membership(user_id, user_id, room_id, "join")

            answer = {
                    "goto": f"{self.config[CLIENT_URL]}#/room/{room_id}"
                    
                     }
>>>>>>> d8b14a15


            disclosed = allowed

            await self.module_api.create_and_send_event_into_room(
                {
                    "type": "m.room.message",
                    "room_id": room_id,
                    "sender": self.config[SERVER_NOTICES_USER],
                    "content": {
                        "body": f"{user_id} joined the room with attributes {disclosed}",
                        "msgtype": "m.notice",
                    },
                }
            )

            respond_with_json(request, 200, answer)
        else:
<<<<<<< HEAD
            respond_with_json(request, 200, {"not_correct": "unfortunately not allowed in the room"})
=======
            respond_with_json(request, 200, {"not_correct": "unfortunately not allowed in the room"})


        
>>>>>>> d8b14a15
<|MERGE_RESOLUTION|>--- conflicted
+++ resolved
@@ -25,10 +25,7 @@
         self.config = config
 
         self.putChild(b"yivi-endpoint", YiviEndpoint(config, module_api, store, joiner))
-<<<<<<< HEAD
-=======
         
->>>>>>> d8b14a15
 
 
 class YiviEndpoint(Resource):
@@ -147,11 +144,7 @@
                             if room_attribute.profile:
                                 disclosed_to_show[required] = disclosed_value
                             else:
-<<<<<<< HEAD
-                                disclosed_to_show[required] = {"": ""}
-=======
                                 disclosed_to_show[required] = ""
->>>>>>> d8b14a15
                         else:
                             return None
                     else:
@@ -184,11 +177,6 @@
         yivi_url = self.config.get("yivi_url", "http://localhost:8089")
         result = await http_client.get_json(f"{yivi_url}/session/{token}/result")
         allowed = await self.check_allowed(result, room_id)
-<<<<<<< HEAD
-        if allowed:
-            await self.store.allow(user_id, room_id)
-            await self.module_api.update_room_membership(user_id, user_id, room_id, "join")
-=======
         if allowed:            
             await self.store.allow(user_id, room_id, time.time())
             await self.module_api.update_room_membership(user_id, user_id, room_id, "join")
@@ -197,7 +185,6 @@
                     "goto": f"{self.config[CLIENT_URL]}#/room/{room_id}"
                     
                      }
->>>>>>> d8b14a15
 
 
             disclosed = allowed
@@ -216,11 +203,7 @@
 
             respond_with_json(request, 200, answer)
         else:
-<<<<<<< HEAD
             respond_with_json(request, 200, {"not_correct": "unfortunately not allowed in the room"})
-=======
-            respond_with_json(request, 200, {"not_correct": "unfortunately not allowed in the room"})
-
-
-        
->>>>>>> d8b14a15
+
+
+        