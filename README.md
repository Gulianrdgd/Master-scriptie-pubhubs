--- conflicted
+++ resolved
@@ -104,11 +104,7 @@
 
 #### Reachable IP address
 
-<<<<<<< HEAD
-For your local PubHubs instance to be reachable by the Yivi app, your host's IP address must be reachable by your phone (perhaps by having them both on the same Wi-Fi network.) PubHubs will try to guess your IP address using `ifconfig.me` (provided `urls.for_yivi_app: !autodetect`) in the `config.yaml` file, but you can also set `url.for_yivi_app` manually.  For details, see comments in `default.yaml`.
-=======
 For your local PubHubs instance to be reachable by the Yivi app, your host's IP address must be reachable by your phone (perhaps by having them both on the same Wi-Fi network.) PubHubs will try to guess your IP address using `ifconfig.me` (provided `urls.for_yivi_app` is set to `!autodetect` in the configuration file,) but you can also set `url.for_yivi_app` manually.  For details, see comments in `default.yaml`.
->>>>>>> ce4c443a
 
 When the Yivi app suggests you should check your phone's internet access, this might actually indicate that:
 
@@ -147,10 +143,7 @@
     # [...]
     for_yivi_app: !manual http://1.3.3.7:8080/
 ```
-<<<<<<< HEAD
-=======
 in your configuration file (e.g. `config.yaml`.)
->>>>>>> ce4c443a
 
 ### Development dependencies
 
