--- conflicted
+++ resolved
@@ -46,11 +46,7 @@
 
 <script setup lang="ts">
 	import { onMounted, ref } from 'vue';
-<<<<<<< HEAD
-	import { useGlobal, useSettings, Hub, HubList, useHubs, buttonsSubmitCancel, useDialog } from '@/store/store';
-=======
 	import { useGlobal, useSettings, Hub, HubList, useHubs, useDialog } from '@/store/store';
->>>>>>> ad7de563
 	import { useI18n } from 'vue-i18n';
 	import { useToggleMenu } from '@/store/toggleGlobalMenu';
 
