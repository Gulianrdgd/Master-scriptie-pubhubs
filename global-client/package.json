--- conflicted
+++ resolved
@@ -1,115 +1,4 @@
 {
-<<<<<<< HEAD
-  "name": "PubHubsGlobalClient",
-  "version": "0.0.1",
-  "private": true,
-  "scripts": {
-    "serve": "vue-cli-service serve --port=8080",
-    "build": "vue-cli-service build",
-    "watch": "vue-cli-service build --watch --dest ../pubhubs/static/assets/client",
-    "lint": "vue-cli-service lint",
-    "pwa": "vue-cli-service build && npx http-server dist",
-    "test": "vitest",
-    "test:run": "vitest run",
-    "test:ui": "vitest --ui",
-    "coverage": "vitest run --coverage"
-  },
-  "dependencies": {
-    "@vue/test-utils": "^2.2.3",
-    "autoprefixer": "^10",
-    "core-js": "^3.8.3",
-    "livekit-client": "^2.0.3",
-    "pinia": "^2.0.26",
-    "postcss": "^8.4",
-    "register-service-worker": "^1.7.2",
-    "tailwind-merge": "^1.8.1",
-    "tailwindcss": "^3",
-    "typescript-cookie": "^1.0.4",
-    "util": "^0.12.5",
-    "vitest": "^0.29.2",
-    "vue": "^3.2.13",
-    "vue-i18n": "^9.2.2",
-    "vue-router": "^4.1.5",
-    "vuedraggable": "^4.1.0",
-    "vuejs3-logger": "1.0.0"
-  },
-  "devDependencies": {
-    "@babel/core": "^7.12.16",
-    "@babel/eslint-parser": "^7.12.16",
-    "@tailwindcss/forms": "^0.5.4",
-    "@typescript-eslint/eslint-plugin": "^5.4.0",
-    "@typescript-eslint/parser": "^5.62.0",
-    "@vitejs/plugin-vue": "^4.2.3",
-    "@vue/cli-plugin-babel": "~5.0.0",
-    "@vue/cli-plugin-eslint": "~5.0.0",
-    "@vue/cli-plugin-pwa": "~5.0.0",
-    "@vue/cli-plugin-typescript": "~5.0.0",
-    "@vue/cli-service": "~5.0.0",
-    "@vue/eslint-config-typescript": "^11",
-    "eslint": "^8.44.0",
-    "eslint-plugin-vue": "^9",
-    "jsdoc": "^4.0.2",
-    "jsdom": "^20.0.2",
-    "msw": "^1.2.3",
-    "prettier": "3.2.4",
-    "typescript": "^5.0.2",
-    "vue-cli-plugin-tailwind": "~3.0.0",
-    "vue-eslint-parser": "^8.3.0"
-  },
-  "eslintConfig": {
-    "root": true,
-    "env": {
-      "node": true,
-      "vue/setup-compiler-macros": true
-    },
-    "extends": [
-      "plugin:vue/vue3-essential",
-      "eslint:recommended",
-      "@vue/typescript"
-    ],
-    "parserOptions": {
-      "parser": "@typescript-eslint/parser"
-    },
-    "rules": {
-      "no-unused-vars": "off",
-      "@typescript-eslint/no-unused-vars": [
-        "error",
-        {
-          "vars": "all",
-          "args": "after-used",
-          "varsIgnorePattern": "^props|value|Hub",
-          "ignoreRestSiblings": false
-        }
-      ],
-      "vue/multi-word-component-names": "off"
-    }
-  },
-  "prettier": {
-    "printWidth": 240,
-    "tabWidth": 4,
-    "useTabs": true,
-    "semi": true,
-    "singleQuote": true,
-    "quoteProps": "as-needed",
-    "trailingComma": "all",
-    "bracketSpacing": true,
-    "bracketSameLine": false,
-    "arrowParens": "always",
-    "htmlWhitespaceSensitivity": "css",
-    "vueIndentScriptAndStyle": true,
-    "endOfLine": "lf",
-    "embeddedLanguageFormatting": "auto",
-    "singleAttributePerLine": false
-  },
-  "browserslist": [
-    "> 1%",
-    "last 2 versions",
-    "not dead",
-    "not ie 11"
-  ],
-  "_id": "@",
-  "readme": "ERROR: No README data found!"
-=======
 	"name": "PubHubsGlobalClient",
 	"version": "0.0.1",
 	"private": true,
@@ -128,7 +17,8 @@
 		"@vue/test-utils": "^2.2.3",
 		"autoprefixer": "^10",
 		"core-js": "^3.8.3",
-		"pinia": "^2.0.26",
+		"livekit-client": "^2.0.3",
+    "pinia": "^2.0.26",
 		"postcss": "^8.4",
 		"register-service-worker": "^1.7.2",
 		"tailwind-merge": "^2",
@@ -218,5 +108,4 @@
 	],
 	"_id": "@",
 	"readme": "ERROR: No README data found!"
->>>>>>> ad7de563
 }