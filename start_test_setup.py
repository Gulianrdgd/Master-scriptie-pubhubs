#!/usr/bin/env python3
__author__ = "PubHub Team / iHub, Radboud University, Nijmegen, Netherlands"
__license__ = "Apache License, Version 2.0, January 2004"
__version__ = "1.0"


# OS-level dependencies.
import os
import sys
from shutil import which
import time
from datetime import datetime

# Process dependencies
from multiprocessing import Process
import subprocess
from subprocess import PIPE

# Request/Response dependencies
from urllib.request import urlopen, Request
from urllib import request, parse
from urllib.error import HTTPError, URLError
import json
import shutil
# Parsing arguments
import argparse

## GLOBAL SECTION ##
server = "http://localhost"

port = "8080"

root_dir = os.getcwd()


## METHOD SECTION ##

#
def get_homeserver_path(path:str ='/pubhubs_hub/matrix_test_config/') -> str:
    """ Get homeserver file path

    Args:
        path (str, optional): _description_. Defaults to '/pubhubs_hub/matrix_test_config/'.

    Returns:
        path(str): Returns the homeserver file path.
    """

    dir_path = os.path.dirname(root_dir +path)
    file_name = "homeserver.yaml"
    return os.path.join(dir_path,file_name)

def matrix_config_permission_change(matrix_config_list: list) -> None:
    """
    Change the permissions on the directory for docker bind.

    Parameters:
    matrix_config_list (list): A list of strings representing directory paths.

    Returns:
    None

    This function changes the permissions on each directory in the list so that
    they can be accessed by a Docker container. If the directory permissions are
    not set to 777 (i.e. full read, write, and execute permissions for everyone),
    then this function will change the permissions to 777 using the os.chmod() method.
    """
    for config in matrix_config_list:

        # If the permission is not 777 then change it.
        if oct(os.stat(config).st_mode)[-3:] != "777":
            os.chmod(config, 0o0777)

def check_project_dependencies(dep_list: list) -> list[bool]:
    """
    Check whether each dependency in `dep_list` is on PATH and marked as executable.

    Parameters:
    dep_list (list): A list of strings representing the names of the dependencies to check.

    Returns:
    dict: A dictionary containing the status of each dependency in `dep_list`.
          The keys are the dependency names, and the values are Boolean values indicating
          whether the dependency is installed and executable.

    This function checks whether each dependency in `dep_list` is installed on the system and marked as executable.
    It returns a dictionary containing the status of each dependency, with Boolean values indicating
    whether each dependency is installed and executable. The keys of the dictionary are the dependency names,
    and the values are the status of each dependency.
    """

    dep_status_list = [{dep_name: which(dep_name) is not None} for dep_name in dep_list]

    # flatten list of dictionary
    dep_status_dict = {dep: status for dep in dep_status_list for dep, status in dep.items()}
    return dep_status_dict


def print_status(dep_dict: dict) -> None:

    """
    Print the status of each dependency in `dep_dict`.

    Parameters:
    dep_dict (dict): A dictionary containing the status of each dependency.
                     The keys are the dependency names, and the values are Boolean values indicating
                     whether the dependency is installed and executable.

    Returns:
    None

    This function prints the status of each dependency in `dep_dict`. It takes a dictionary
    containing the status of each dependency as input, where the keys are the dependency names
    and the values are Boolean values indicating whether each dependency is installed and executable.
    The function prints the status of each dependency in a formatted table, with two columns:
    the dependency name and its status (either 'True' or 'False').
    """


    print("Package\t\t\t\tStatus")
    print("-------\t\t\t\t------")
    for key in dep_dict:
        print("{:30s}{}".format(key, dep_dict[key]))


def check_server_status(uri) -> dict:

    """
    Check the status of a server at the specified URI.

    Parameters:
    uri (str): The URI to check, in the format "http://example.com".

    Returns:
    dict: A dictionary containing information about the server response.
          The dictionary contains the following keys:
          - 'code': The HTTP status code returned by the server, or -1 if an error occurred.
          - 'reason': The HTTP reason phrase returned by the server, or the error message if an error occurred.
          - 'headers': A dictionary of HTTP headers returned by the server, or an empty dictionary if an error occurred.

    This function sends a request to the specified URI using the urllib library, and returns a dictionary
    containing information about the server response. If the request is successful, the dictionary contains
    the HTTP status code, reason phrase, and headers returned by the server. If an error occurs, the dictionary
    contains an error code (-1), an error message, and an empty dictionary for headers.
    """


    req = Request(uri)

    try:
        response = request.urlopen(req)
        return_response = response.__dict__
    except HTTPError as e:
        return_response = e.__dict__
    except URLError as e:
        return_response = e.__dict__
    return return_response


def create_test_pub_hub(url: str, hub_name, matrix_server_port, client_port) -> str:
    """
    Creates a test hub with the specified name, description, and ports.

    Parameters:
    url (str): The base URL of the Matrix server.
    hub_name (str): The name of the test hub to create.
    matrix_server_port (int): The port number of the Matrix server.
    client_port (int): The port number of the test client.

    Returns:
    str: The identifier of the newly created hub, in string format.

    This function creates a test hub with the specified name, description, and ports.
    If a hub with the specified name already exists, the function retrieves its identifier instead.
    The function sends HTTP requests to the Matrix server's admin API to create or retrieve the hub,
    using the X-Admin-API-Key header to authenticate the request. The function returns the identifier
    of the newly created or existing hub, in string format.
    """
    hub_id = None
    response = None

    data = {
        "name": hub_name,
        "description": "test_hub_description",
        "oidc_redirect_uri": f"http://localhost:{str(matrix_server_port)}/_synapse/client/oidc/callback",
        "client_uri": f"http://localhost:{str(client_port)}"
    }

    # Create a test hub, if it doesn't  store hub information
    req = Request(url + "/admin/hubid/"+hub_name, headers={"X-Admin-API-Key": "api_key"})
    try:
        response = request.urlopen(req)

    # Testhub does not exits
    except HTTPError:

        url_encoded_data = parse.urlencode(data)
        data = url_encoded_data.encode("utf-8")

        req = Request(
            url + "/admin/hubs",
            data=data,
            headers={"X-Admin-API-Key": "api_key", "Content-Type": "application/x-www-form-urlencoded"},
        )

        try:
            post = request.urlopen(req)
            print(post.__dict__)
        except HTTPError as e:
            print(e.__dict__)
        except URLError as e:
            print(e.__dict__)

        req = Request(url + "/admin/hubid/"+hub_name, headers={"X-Admin-API-Key": "api_key"})

        try:
            response = request.urlopen(req)
            print(response.__dict__)
        except HTTPError as e:
            print(e.__dict__)
        except URLError as e:
            print(e.__dict__)

    hub_id = response.read().decode("utf-8")
    return hub_id


def export_hub_secret(hub_id: str, uri: str) -> str:

    """
    Retrieve the secret associated with the specified hub ID from the admin API endpoint.

    Args:
        hub_id (str): The ID of the hub for which the secret is being retrieved.
        uri (str): The base URI of the hub admin.

    Returns:
        str: The secret associated with the specified hub ID, as a UTF-8 encoded string.

    Raises:
        HTTPError: If an HTTP error occurs while retrieving the secret.
        URLError: If a network error occurs while retrieving the secret.
    """

    req = Request(uri + "/admin/hubs/" + hub_id + "?secret", headers={"X-Admin-API-Key": "api_key"})

    try:
        response = request.urlopen(req)
        print(response.__dict__)
    except HTTPError as e:
        print(e.__dict__)
    except URLError as e:
        print(e.__dict__)

    return response.read().decode("utf-8")


def get_odic_secret_info(hub_id: str, uri: str) -> str:
    """
    Retrieve the secret information associated with the specified hub ID from the admin API endpoint.

    Args:
        hub_id (str): The ID of the hub for which the secret information is being retrieved.
        uri (str): The base URI of the admin API.

    Returns:
        str: The secret information associated with the specified hub ID, as a UTF-8 encoded string.

    Raises:
        HTTPError: If an HTTP error occurs while retrieving the secret information.
        URLError: If a network error occurs while retrieving the secret information.
    """
    req = Request(uri + "/admin/hubs/" + hub_id , headers={"X-Admin-API-Key": "api_key"})

    try:
        response = request.urlopen(req)
        print(response.__dict__)
    except HTTPError as e:
        print(e.__dict__)
    except URLError as e:
        print(e.__dict__)

    return response.read().decode("utf-8")


def get_oidc_id_secret(html_str:str) -> tuple[str]:
    """
    Extract the OpenID Connect client ID and client secret from a string of HTML code.

    Args:
        html_str (str): A string of HTML code containing the OpenID Connect client ID and client secret.

    Returns:
        tuple[str]: A tuple containing the OpenID Connect client ID and client secret, in that order.

    Raises:
        AttributeError: If the client ID or client secret cannot be found in the HTML code.
    """
    import re
    client_id_pattern = r'OpenID Connect Client ID:</dt>\n\s+<dd>(.*?)</dd>'
    client_password_pattern = r'OpenID Connect Client Password:</dt>\n\s+<dd>(.*?)</dd>'
    client_id = re.search(client_id_pattern, html_str).group(1)
    client_password = re.search(client_password_pattern, html_str).group(1)
    return client_id, client_password



def run_external_command(arg:str) -> None:

    """
    Execute a command in the shell.

    Args:
        arg (str): The command to execute.

    Returns:
        None
    """

    if arg:
        os.system(arg)

def build_test_hub_image(image_name, dockerfile="Dockerfile"):

    """
    Build a Docker image with the specified name.

    Args:
        image_name (str): The name of the Docker image to build.

    Returns:
        None
    """

    docker_build_command = f"docker build -t {image_name} -f {dockerfile} ."
    print(f"\033[92m{docker_build_command}\033[0m")
    if subprocess.call(docker_build_command, shell=True) != 0:
        raise RuntimeError(f"{docker_build_command} failed")

<<<<<<< HEAD
def docker_run_hub_client(image_name, container_name, client_port, hub_matrix_port):
=======
def docker_run_hub_client(image_name, client_number, container_name, client_port, hub_matrix_port):
>>>>>>> d8b14a15
    """
    Run a Docker container using the specified image and environment variables.

    Args:
        image_name (str): The name of the Docker image to use.
        container_name (str): The name of the container to create and run.
        client_port (str): The local port on which to expose the hub client.
        hub_matrix_port (str): The local port on which to reach the hub server.

    Returns:
        None
    """
<<<<<<< HEAD
    
    docker_command = f""" docker run --name {container_name} -e PORT={client_port}  -e 'BAR_URL=frame-ancestors http://localhost:8080' -e 'HUB_URL=http://localhost:{hub_matrix_port}' -e 'PARENT_URL=http://localhost:8080' -d -p {client_port}:8800 {image_name} """
    print(f"\033[92m{docker_command}\033[0m")
    subprocess.call(docker_command, shell=True)
=======

    docker_command = f""" docker run --name {container_name} -e PORT={client_port}  -e 'BAR_URL=frame-ancestors http://localhost:8080' -e 'HUB_URL=http://localhost:{hub_matrix_port}' -e 'PARENT_URL=http://localhost:8080' -d -p {client_port}:8800 {image_name} """
    print(f"\033[92m{docker_command}\033[0m")
    subprocess.call(docker_command, shell=True)
    docker_copy_command = f""" docker cp {root_dir}/hub-client/public/img/testlogos/logo{client_number}.svg {container_name}:/usr/var/static/img/logo.svg"""
    subprocess.call(docker_copy_command, shell=True)
>>>>>>> d8b14a15

def docker_run_hub_server(hub_secret, image_name, container_name, hub_matrix_port, config_dir):
    """
    Run a Docker container using the specified image and environment variables.

    Args:
        hub_secret (str): The value of the HUB_SECRET environment variable.
        image_name (str): The name of the Docker image to use.
        container_name (str): The name of the container to create and run.
        hub_matrix_port (str): The local port on which to expose the hub server.
        config_dir (str): The local dir holding synapse config and data,
            to be mounted into the container.

    Returns:
        None
    """
<<<<<<< HEAD
    
=======

>>>>>>> d8b14a15
    docker_command = f"docker run --name {container_name} -d -p {hub_matrix_port}:{hub_matrix_port} -e HUB_SECRET={hub_secret} \
       -e SYNAPSE_CONFIG_DIR=/data \
       -e AUTHLIB_INSECURE_TRANSPORT=for_testing_only_of_course \
       -v {config_dir}:/data:rw \
       --add-host host.docker.internal:host-gateway \
       {image_name}"
    print(f"\033[92m{docker_command}\033[0m")
    subprocess.call(docker_command, shell=True)

def run_docker_compose(env_value=None, args: str = None) -> None:

    """
    Start the services defined in a Docker Compose file.

    Args:
        env_value (str): The value of the HUB_SECRET environment variable.
        args (str): Additional arguments to pass to the `docker compose up` command.

    Returns:
        None
    """

    docker_command = "docker compose up --build -d"

    if args is not None:
        docker_command += args

    print(f"\033[92m{docker_command}\033[0m")
    subprocess.call(docker_command, shell=True)


def update_homeserver_yaml(input_path, output_path, client_id, client_secret,client_port, hub_port):
<<<<<<< HEAD
      
=======

>>>>>>> d8b14a15
    """
    Write the homeserver.yaml file with the specified client ID, client secret, and client URL.

    Args:
        input_path (str): The path to an existing homeserver.yaml file to use as a template.
        output_path (str): The path to the homeserver.yaml file.
        client_id (str): The new client ID to use.
        client_secret (str): The new client secret to use.
        client_port (int): The port number to use for the client.

    Returns:
        None
    """
<<<<<<< HEAD
  
=======

>>>>>>> d8b14a15
    with open(input_path, 'r') as f:
        # Read the file content
        lines = f.readlines()

        # Find the lines to update based on their content
        for i, line in enumerate(lines):
            # Check if the line starts with 'client_id:' or 'client_secret:'
            if line.strip().startswith(('client_id:', 'client_secret:', 'client_url:', 'public_baseurl:','- port:')):
                # Get the whitespace before the key
                whitespace = line[:-len(line.lstrip())]

                # Create the updated line with the same whitespace and the new value
                if line.strip().startswith('client_id:'):
                    lines[i] = f'{whitespace}client_id: {client_id}\n'
                elif line.strip().startswith('client_secret:'):
                    lines[i] = f'{whitespace}client_secret: {client_secret}\n'
                elif line.strip().startswith('client_url:'):
                    lines[i] = f'{whitespace}client_url: "http://localhost:{client_port}",\n'
                elif line.strip().startswith('public_baseurl:'):
                    lines[i] = f'{whitespace}public_baseurl: "http://localhost:{hub_port}"\n'
                else:
                    lines[i] = f'{whitespace}- port: {hub_port}\n'

    with open(output_path, 'w') as f:
        f.writelines(lines)


def initialization():
    """
    Initializes the setup for the script such as creting backup files and modifying some files.

    Args:
        None

    Returns:
        None
    """
    pass  # currently nothing needed


def post_processing():
    """
    Resets the state of the project i.e., removes any modified files and restors back to original files.

    Args:
        None

    Returns:
        None
    """
    pass  # currently nothing needed


def run_command(cmd):

    """
    Run the specified command in a subprocess and capture its stdout and stderr output.

    Args:
        cmd (str): The command to run.

    Returns:
        A tuple containing the stdout and stderr output from the subprocess.
    """

    print(f"\033[92m{cmd}\033[0m")
    result = subprocess.run(cmd, stdout=subprocess.PIPE, stderr=subprocess.PIPE, text=True, shell=True)
    return result.stdout.strip(), result.stderr.strip()


def remove_container(container_name):

    """
    Stop and remove the specified Docker container, if it is running or exists.

    Args:
        container_name (str): The name of the container to remove.

    Returns:
        None
    """
    cmd = f"docker ps -a --filter 'name={container_name}' --format '{{{{.Names}}}}'"
    container_status, _ = run_command(cmd)

    # If the container is running or exists, stop and remove it
    if container_status == container_name:
        print(f"Stopping and removing container {container_name}...")

        # Stop the container
        stop_cmd = f"docker stop {container_name}"
        _, stop_error = run_command(stop_cmd)
        if stop_error:
            print(f"Error stopping the container: {stop_error}")
        else:
            # Remove the container
            rm_cmd = f"docker rm {container_name}"
            _, rm_error = run_command(rm_cmd)
            if rm_error:
                print(f"Error removing the container: {rm_error}. Do it Manually!")
                print(f"The script with Stop now...")
                exit(-1)
            else:
                print(f"Container {container_name} has been removed.")



# No need for having a unit test for cli_error_message() code.
def cli_error_message():
    sys.exit(
            "Usage -- python3 start_test_setup.py [Main Command] [Options]\n\n"
            "Example:  python3 start_test_setup.py [exec] [--cargo-enabled ARGS..  --scale ARGS..]\n\n"
            "\nMain Command:\n"
            "\texec  Executes the script with options\n\n"
            "\ttest  Tests the script. Only for testing purpose [No Options required]\n\n"
            "\nOptions:\n\n"
            "\n--cargo-disabled\tThis will not run Rust code from the script. You can run Cargo separately\n\n"
            "\n--cargo-enabled\t\t<argument for running cargo> \t e.g., run or cargo watch --watch-when-idle -x 'run'\n\n"
            "\n--scale\t\t\tScales the number of hubs and clients [default: 1]\n"
        )


def main():
    if len(sys.argv) > 1:
        if sys.argv[1].lower() == "test":
            # We dont want argument to be read by test runner.
            unittest.main(argv=["first-arg-is-ignored"], verbosity=2)
        elif sys.argv[1].lower() == "exec":
            if "--scale" in sys.argv:
                    hub_cmd_start_index= sys.argv.index("--scale")
                    hub_arg = int(sys.argv[hub_cmd_start_index+1])

                    # Define Hubs but defaults to node command
            else:
                hub_cmd_start_index= len(sys.argv)
                hub_arg =1
            if "--node-command" in sys.argv:
                node_cmd_start_index = sys.argv.index("--node-command")
                node_arg = ' '.join(sys.argv[node_cmd_start_index+1: hub_cmd_start_index])
            else:
                node_arg = "npm run watch"
            # Run arguments for cargo not provided.
            if len(sys.argv) < 3:
                print("ERROR: Cargo command is required\n")
                cli_error_message()
            else:
                if sys.argv[2].lower() == "--cargo-disabled":
                    None
                    main_runner(None,node_arg,hub_arg)
                else:
                    if sys.argv[2].lower() == "--cargo-enabled":
                        if len(sys.argv) < 4:
                            print("ERROR: Cargo arguments not provided\n")
                            cli_error_message()
                        else:
                            # Arguments after cargo-enabled should not be split by the argparse of python.
                            cargo_cmd_start_index= sys.argv.index("--cargo-enabled")
                            cargo_arg = ' '.join(sys.argv[cargo_cmd_start_index+1:hub_cmd_start_index])
                            cargo_argument_len =  len(cargo_arg.split(' '))
                            # Run with default node-arguments
                            main_runner(cargo_arg, node_arg, hub_arg)
        else:
           print("ERROR:Incorrect main command given\n")
           cli_error_message()
    # Default behavior in case of no argument supplied i.e., run main
    else:
        cli_error_message()



# Starting point for building pubhub testing infrastructure
def main_runner(cargo_setup:str, node_arg:str, hubs:int = 1) -> None:

    initialization()

    # Starting port in series for matrix server (hub) and client
    matrix_port = 8008
    client_port = 8801

    num_of_hubs = hubs

    # Check all dependencies for the given project and run pubhubs server and build the pubhubs infrastructure
    dep_list = ["cargo", "cargo-watch", "npm", "docker", "sass" ]
    dep_status_dict = check_project_dependencies(dep_list)

    # All dependencies should be installed. In dictionary, values are status of package
    if not all(dep_status_dict.values()):
        proper_status = {k: ("Installed" if v else "Uninstalled") for k, v in dep_status_dict.items()}
        print_status(proper_status)
        sys.exit("-----Missing dependency----\nPubhubs build will now terminate with failure.")

    # Additional check for docker and docker compose because they could be installed but not running.
    print(f"\033[92mdocker ps\033[0m")
    subprocess.check_output("docker ps", shell=True)

    print(f"\033[92mdocker compose\033[0m")
    subprocess.check_output("docker compose", shell=True)

    # Building Yivi
    os.chdir("docker_yivi")
    run_docker_compose()
    os.chdir(root_dir)


    # Run global client first
    os.chdir("global-client")
    subprocess.run(["npm", "install"], check=True)
    global_client_proces = Process(target=os.system, args=("npm run watch",))
    global_client_proces.start()


    # Run server in another process so that we can keep this script continue executing.
    os.chdir(root_dir)
    os.chdir("pubhubs")
    process_pubhub_server = Process(target=run_external_command, args=(cargo_setup,))
    process_pubhub_server.start()
    os.chdir(root_dir)

    # Check if the server has been started successfully
    url = server + ":" + port

    while True:
        response = check_server_status(url)
        if "status" in response:
            if response["status"] == 200:
                break
        # This delay is for server to start, but in any case, we are constantly checking the status of the server
        time.sleep(5)

<<<<<<< HEAD
      
    # Build the test hub images
    os.chdir("pubhubs_hub")
    build_test_hub_image("testhub")
    os.chdir(root_dir)
=======

    # Build the test hub images
    #os.chdir("pubhubs_hub")
    build_test_hub_image("testhub", "pubhubs_hub/Dockerfile")
    #os.chdir(root_dir)
>>>>>>> d8b14a15
    os.chdir("hub-client")
    build_test_hub_image("testclient")
    os.chdir(root_dir)

    # Create test Hubs
    for i in range(num_of_hubs):
<<<<<<< HEAD
        
=======

>>>>>>> d8b14a15
        hub_name = "testhub" + str(i)

        hub_id = create_test_pub_hub(url, hub_name, matrix_port, client_port)

        # Get html page with oidc id and secret
        oidc_page_html = get_odic_secret_info(hub_id, url)

        # Get a tuple container client id and client password
        oidc_secret = get_oidc_id_secret(oidc_page_html)

        client_id = oidc_secret[0]
        client_password = oidc_secret[1]
<<<<<<< HEAD
        
=======

>>>>>>> d8b14a15
        hub_secret = export_hub_secret(hub_id, url)

        # Make the data dir for this hub server
        hub_data_dir = os.path.abspath(f'pubhubs_hub/{hub_name}')
        os.makedirs(hub_data_dir, exist_ok=True)

        # Copy the config files that do not need any changes
        for f in ['test_hub.log.config',
                  'testhub.signing.key']:
            shutil.copyfile(os.path.join('pubhubs_hub/matrix_test_config', f),
                            os.path.join(hub_data_dir, f))
        shutil.copytree('pubhubs_hub/matrix_test_config/templates',
                        os.path.join(hub_data_dir, 'templates'),
                        dirs_exist_ok=True)
<<<<<<< HEAD
        
=======

>>>>>>> d8b14a15
        # Create homeserver file with new client id and password, and other import ports
        homeserver_path = os.path.join(hub_data_dir, 'homeserver.yaml')
        update_homeserver_yaml(get_homeserver_path(), homeserver_path,
                               client_id, client_password, client_port, matrix_port)
<<<<<<< HEAD
        
=======

>>>>>>> d8b14a15
        # Change permissions of relevant matrix config directory
        matrix_config_list = [
            ".",
            "homeserver.yaml",
            "test_hub.log.config",
            "testhub.signing.key",
        ]
        matrix_config_permission_change([os.path.join(hub_data_dir, f) for f in matrix_config_list])

        # Run the hub server
        os.chdir("pubhubs_hub")
        container_name = f"{hub_name}_{matrix_port}"
        remove_container(container_name)
        docker_run_hub_server(hub_secret, "testhub", container_name, matrix_port, hub_data_dir)
        os.chdir(root_dir)
<<<<<<< HEAD
    
=======

>>>>>>> d8b14a15
        # Hub Client

        client_name = "testclient" + str(i)

        os.chdir("hub-client")
        container_name = f"{client_name}_{client_port}"
        remove_container(container_name)
<<<<<<< HEAD
        docker_run_hub_client("testclient", container_name, client_port, matrix_port)
=======
        docker_run_hub_client("testclient", i, container_name, client_port, matrix_port)
>>>>>>> d8b14a15
        os.chdir(root_dir)

        # Update the ports in sequence
        matrix_port = matrix_port + 1
        client_port = client_port + 1

    print ("<< Message>>> Development setup is ready to run. Please follow the instructions in the README of the project.")
    post_processing()
    # process_global_client.join()
    # process_pubhub_server.join()



## TEST SECTION ##
import unittest
import re
from unittest import mock
from unittest.mock import MagicMock, patch
from threading import Thread
import io
from contextlib import redirect_stdout
from http.server import BaseHTTPRequestHandler, HTTPServer
import socket
import tempfile

class MockServerRequestHandler(BaseHTTPRequestHandler):
    def do_GET(self):
        # Process an HTTP GET request successfully
        if self.path == "/admin/hubid/testhub":
            self.send_response(200)
            # Add response headers.
            self.end_headers()
            self.wfile.write(b"e891800b-b9d8-41b8-a56e-6bcdf8bef76d")

        elif self.path == "/admin/hubs/1234?secret":
            self.send_response(200)
            self.end_headers()
            self.wfile.write(b"f61146b4dd99446a128240233815c67f79a343ef484d841a4e4222308f605a08")

        else:

            self.send_response(200)
            self.end_headers()


# Utility function in unit testing
def get_free_port():

    s = socket.socket(socket.AF_INET, type=socket.SOCK_STREAM)
    s.bind(("localhost", 0))
    address, port = s.getsockname()
    s.close()
    return port


class TestPubHubsAutomation(unittest.TestCase):
    @classmethod
    def setUpClass(cls):
        # Configure mock server
        cls.mock_server_port = get_free_port()
        cls.mock_server = HTTPServer(("localhost", cls.mock_server_port), MockServerRequestHandler)

        # Start running mock server in a separate thread.
        # Daemon threads automatically shut down when the main process exits.
        cls.mock_server_thread = Thread(target=cls.mock_server.serve_forever)
        cls.mock_server_thread.setDaemon(True)
        cls.mock_server_thread.start()

    def test_matrix_config_permission_change(self):
        # Remove the test_dir if assert failed and removedirs at last line was not called
        # To check whether permission changer works, we need a tmp directory
        if os.path.exists("test_dir"):
            os.removedirs("test_dir")
        os.makedirs("test_dir")

        # Check if directory is successfully created
        self.assertEqual(os.path.exists("test_dir"), True)

        # Now test the permission change logic
        matrix_config_permission_change(["test_dir"])
        self.assertEqual(oct(os.stat("test_dir").st_mode)[-3:], "777")
        os.removedirs("test_dir")


    def test_check_project_dependencies(self):
        test_dep_list = ["python3"]
        test_dep_status_result = check_project_dependencies(test_dep_list)
        self.assertEqual(all(test_dep_status_result.values()), True)

    # Capturing formatted output is very tricky.
    # Therefore, we use contextlib to capture the output and then just compare the number of len of characters in the output.
    # We want to test if the formatting done by the method is changed, the test should fail.
    def test_print_status(self):
        test_status_dict = {"libtest": "installed"}
        output = io.StringIO()
        with redirect_stdout(output):
            print_status(test_status_dict)
        self.assertEqual(len(output.getvalue()), 76)

    # This will just check whether subprocess call was made.
    # Therefore I have mocked the call. This test just checks whether the call was made.
    ##Also check for the command
    @mock.patch("subprocess.call")
    def test_run_docker_compose(self, mock_subproc_call):
        run_docker_compose()
        mock_subproc_call.assert_called_once()

    @mock.patch("os.system")
    def test_run_external_command(self, os_system):
        cargo_arg = "cargo watch --watch-when-idle -x 'run'"
        run_external_command(cargo_arg)
        os_system.assert_called_once_with("cargo watch --watch-when-idle -x 'run'")

    # HTTP endpoint related unit tests.
    def test_check_server_status(self):
        url = "http://localhost:{port}".format(port=self.mock_server_port)
        response = check_server_status(url)
        # We will get a response as a dictionary.
        assert isinstance(response, dict)

    def test_create_test_pub_hub(self):
        url = "http://localhost:{port}".format(port=self.mock_server_port)
        response = create_test_pub_hub(url, "testhub", 8001,8088)
        pattern = "[a-zA-Z0-9]+-[a-zA-Z0-9]+-[a-zA-Z0-9]+-[a-zA-Z0-9]+-[a-zA-Z0-9]+"
        self.assertRegex(response, re.compile(pattern))

    def test_export_hub_secret(self):
        url = "http://localhost:{port}".format(port=self.mock_server_port)

        ## How secrets are generated in Pubhubs. Is there a relationship between hubid and response
        response = export_hub_secret("1234", url)
        pattern = "[a-zA-Z0-9]{64}"
        self.assertRegex(response, re.compile(pattern))


    def test_get_homeserver_path(self):
        # Set up the test
        root_dir = os.path.dirname(os.path.abspath(__file__))
        default_path = "/pubhubs_hub/matrix_test_config/"
        expected_file_path = os.path.join(root_dir + default_path, "homeserver.yaml")

        # Call the method
        actual_file_path = get_homeserver_path()

        # Assert the file path is as expected
        self.assertEqual(actual_file_path, expected_file_path)

    def test_get_homeserver_path_with_custom_path(self):
        # Set up the test
        root_dir = os.path.dirname(os.path.abspath(__file__))
        custom_path = "/custom_hub/matrix_custom_config/"
        expected_file_path = os.path.join(root_dir + custom_path, "homeserver.yaml")

        # Call the method
        actual_file_path = get_homeserver_path(custom_path)

        # Assert the file path is as expected
        self.assertEqual(actual_file_path, expected_file_path)

    def test_remove_container(self):
        container_name = "test_container"

        # Mock the run_command function to simulate a running container
        run_command_mock = MagicMock(side_effect=[(container_name, None), (None, None), (None, None)])

        with patch(f"{__name__}.run_command", run_command_mock):
            remove_container(container_name)
            run_command_mock.assert_any_call(f"docker ps -a --filter 'name={container_name}' --format '{{{{.Names}}}}'")
            run_command_mock.assert_any_call(f"docker stop {container_name}")
            run_command_mock.assert_any_call(f"docker rm {container_name}")

    def test_remove_container_not_running(self):
        container_name = "test_container"

        # Mock the run_command function to simulate a non-existent container
        run_command_mock = MagicMock(side_effect=[("", None)])

        with patch(f'{__name__}.run_command', run_command_mock):
            remove_container(container_name)
            run_command_mock.assert_called_once_with(f"docker ps -a --filter 'name={container_name}' --format '{{{{.Names}}}}'")


    def test_update_homeserver_yaml(self):
            # Sample content for the homeserver.yaml file
        content = """\
client_id: old_client_id
client_secret: old_client_secret
client_url: "http://localhost:8080"
public_baseurl: "http://localhost:8080"
- port: 8080
"""

        # New values to update the homeserver.yaml file
        new_client_id = 'new_client_id'
        new_client_secret = 'new_client_secret'
        new_client_port = 9090
        new_hub_port = 9009

        # Create a temporary file and write the sample content to it
        with tempfile.NamedTemporaryFile(mode='w+', delete=False) as temp_file:
            temp_file.write(content)
            temp_file_path = temp_file.name

        try:
            # Call the update_homeserver_yaml function to update the content
            update_homeserver_yaml(temp_file_path, temp_file_path, new_client_id, new_client_secret, new_client_port, new_hub_port)

            # Read the updated content and assert that it's correct
            with open(temp_file_path, 'r') as updated_file:
                updated_content = updated_file.read()

            expected_content = f"""\
client_id: {new_client_id}
client_secret: {new_client_secret}
client_url: "http://localhost:{new_client_port}",
public_baseurl: "http://localhost:{new_hub_port}"
- port: {new_hub_port}
"""

            self.assertEqual(updated_content, expected_content)

        finally:
            # Clean up the temporary file
            os.remove(temp_file_path)


## MAIN SECTION ##
if __name__ == "__main__":
    main()
<|MERGE_RESOLUTION|>--- conflicted
+++ resolved
@@ -4,7 +4,7 @@
 __version__ = "1.0"
 
 
-# OS-level dependencies.
+# OS-level dependencies
 import os
 import sys
 from shutil import which
@@ -337,11 +337,7 @@
     if subprocess.call(docker_build_command, shell=True) != 0:
         raise RuntimeError(f"{docker_build_command} failed")
 
-<<<<<<< HEAD
-def docker_run_hub_client(image_name, container_name, client_port, hub_matrix_port):
-=======
 def docker_run_hub_client(image_name, client_number, container_name, client_port, hub_matrix_port):
->>>>>>> d8b14a15
     """
     Run a Docker container using the specified image and environment variables.
 
@@ -354,19 +350,12 @@
     Returns:
         None
     """
-<<<<<<< HEAD
-    
-    docker_command = f""" docker run --name {container_name} -e PORT={client_port}  -e 'BAR_URL=frame-ancestors http://localhost:8080' -e 'HUB_URL=http://localhost:{hub_matrix_port}' -e 'PARENT_URL=http://localhost:8080' -d -p {client_port}:8800 {image_name} """
-    print(f"\033[92m{docker_command}\033[0m")
-    subprocess.call(docker_command, shell=True)
-=======
 
     docker_command = f""" docker run --name {container_name} -e PORT={client_port}  -e 'BAR_URL=frame-ancestors http://localhost:8080' -e 'HUB_URL=http://localhost:{hub_matrix_port}' -e 'PARENT_URL=http://localhost:8080' -d -p {client_port}:8800 {image_name} """
     print(f"\033[92m{docker_command}\033[0m")
     subprocess.call(docker_command, shell=True)
     docker_copy_command = f""" docker cp {root_dir}/hub-client/public/img/testlogos/logo{client_number}.svg {container_name}:/usr/var/static/img/logo.svg"""
     subprocess.call(docker_copy_command, shell=True)
->>>>>>> d8b14a15
 
 def docker_run_hub_server(hub_secret, image_name, container_name, hub_matrix_port, config_dir):
     """
@@ -383,11 +372,7 @@
     Returns:
         None
     """
-<<<<<<< HEAD
-    
-=======
-
->>>>>>> d8b14a15
+
     docker_command = f"docker run --name {container_name} -d -p {hub_matrix_port}:{hub_matrix_port} -e HUB_SECRET={hub_secret} \
        -e SYNAPSE_CONFIG_DIR=/data \
        -e AUTHLIB_INSECURE_TRANSPORT=for_testing_only_of_course \
@@ -420,11 +405,7 @@
 
 
 def update_homeserver_yaml(input_path, output_path, client_id, client_secret,client_port, hub_port):
-<<<<<<< HEAD
-      
-=======
-
->>>>>>> d8b14a15
+
     """
     Write the homeserver.yaml file with the specified client ID, client secret, and client URL.
 
@@ -438,11 +419,7 @@
     Returns:
         None
     """
-<<<<<<< HEAD
-  
-=======
-
->>>>>>> d8b14a15
+
     with open(input_path, 'r') as f:
         # Read the file content
         lines = f.readlines()
@@ -671,30 +648,18 @@
         # This delay is for server to start, but in any case, we are constantly checking the status of the server
         time.sleep(5)
 
-<<<<<<< HEAD
-      
-    # Build the test hub images
-    os.chdir("pubhubs_hub")
-    build_test_hub_image("testhub")
-    os.chdir(root_dir)
-=======
 
     # Build the test hub images
     #os.chdir("pubhubs_hub")
     build_test_hub_image("testhub", "pubhubs_hub/Dockerfile")
     #os.chdir(root_dir)
->>>>>>> d8b14a15
     os.chdir("hub-client")
     build_test_hub_image("testclient")
     os.chdir(root_dir)
 
     # Create test Hubs
     for i in range(num_of_hubs):
-<<<<<<< HEAD
-        
-=======
-
->>>>>>> d8b14a15
+
         hub_name = "testhub" + str(i)
 
         hub_id = create_test_pub_hub(url, hub_name, matrix_port, client_port)
@@ -707,11 +672,7 @@
 
         client_id = oidc_secret[0]
         client_password = oidc_secret[1]
-<<<<<<< HEAD
-        
-=======
-
->>>>>>> d8b14a15
+
         hub_secret = export_hub_secret(hub_id, url)
 
         # Make the data dir for this hub server
@@ -726,20 +687,12 @@
         shutil.copytree('pubhubs_hub/matrix_test_config/templates',
                         os.path.join(hub_data_dir, 'templates'),
                         dirs_exist_ok=True)
-<<<<<<< HEAD
-        
-=======
-
->>>>>>> d8b14a15
+
         # Create homeserver file with new client id and password, and other import ports
         homeserver_path = os.path.join(hub_data_dir, 'homeserver.yaml')
         update_homeserver_yaml(get_homeserver_path(), homeserver_path,
                                client_id, client_password, client_port, matrix_port)
-<<<<<<< HEAD
-        
-=======
-
->>>>>>> d8b14a15
+
         # Change permissions of relevant matrix config directory
         matrix_config_list = [
             ".",
@@ -755,11 +708,7 @@
         remove_container(container_name)
         docker_run_hub_server(hub_secret, "testhub", container_name, matrix_port, hub_data_dir)
         os.chdir(root_dir)
-<<<<<<< HEAD
-    
-=======
-
->>>>>>> d8b14a15
+
         # Hub Client
 
         client_name = "testclient" + str(i)
@@ -767,11 +716,7 @@
         os.chdir("hub-client")
         container_name = f"{client_name}_{client_port}"
         remove_container(container_name)
-<<<<<<< HEAD
-        docker_run_hub_client("testclient", container_name, client_port, matrix_port)
-=======
         docker_run_hub_client("testclient", i, container_name, client_port, matrix_port)
->>>>>>> d8b14a15
         os.chdir(root_dir)
 
         # Update the ports in sequence
